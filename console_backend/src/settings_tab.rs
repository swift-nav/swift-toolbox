--- conflicted
+++ resolved
@@ -282,10 +282,6 @@
     }
 
     pub fn reset(&self, reset_settings: bool) -> Result<()> {
-<<<<<<< HEAD
-        let flags = u32::from(reset_settings);
-=======
->>>>>>> 4e2474ad
         self.msg_sender.send(MsgReset {
             flags: u32::from(reset_settings),
             sender_id: None,
