<<<<<<< HEAD
#![cfg_attr(target_os = "windows", windows_subsystem = "windows")]
=======
﻿#![cfg_attr(target_os = "windows", windows_subsystem = "windows")]
>>>>>>> a74e792c

use pyo3::prelude::*;
use pyo3::types::PyTuple;

use entrypoint::attach_console;

<<<<<<< HEAD
type Error = Box<dyn std::error::Error>;
type Result<T> = std::result::Result<T, Error>;
=======
type Result<T> = std::result::Result<T, Box<dyn std::error::Error>>;
>>>>>>> a74e792c

fn handle_wayland() {
    #[cfg(target_os = "linux")]
    {
        const QT_QPA_PLATFORM: &str = "QT_QPA_PLATFORM";
        const XDG_SESSION_TYPE: &str = "XDG_SESSION_TYPE";
        const WAYLAND: &str = "wayland";

        if std::env::var(XDG_SESSION_TYPE).as_deref() == Ok(WAYLAND) {
            // Only override QT_QPA_PLATFORM if it's not already set
            if std::env::var(QT_QPA_PLATFORM).is_err() {
                std::env::set_var(QT_QPA_PLATFORM, WAYLAND);
            }
        }
    }
}

fn handle_splash() {
    #[cfg(feature = "splash")]
    {
        std::env::set_var(
            "SWIFTNAV_CONSOLE_SPLASH",
            entrypoint::splash::marker_filepath(),
        );
        entrypoint::splash::spawn();
    }
}

<<<<<<< HEAD
use std::path::{Path, PathBuf};

fn app_dir() -> Result<PathBuf> {
    let current_exe = std::env::current_exe()?;
    current_exe
        .parent()
        .ok_or("no parent directory".into())
        .map(Path::to_path_buf)
}

fn pythonhome_dir() -> Result<PathBuf> {
    let app_dir = app_dir()?.to_path_buf();
    if cfg!(target_os = "macos") {
        if let Some(parent) = app_dir.parent() {
            let resources = parent.join("Resources");
            if resources.exists() {
                Ok(resources)
            } else {
                Ok(app_dir)
            }
        } else {
            Ok(app_dir)
        }
    } else {
        Ok(app_dir)
    }
}

fn main() -> Result<()> {
    attach_console();
    handle_wayland();
    let args: Vec<_> = std::env::args().collect();
    std::env::set_var("SWIFTNAV_CONSOLE_FROZEN", app_dir()?);
    std::env::set_var("PYTHONHOME", pythonhome_dir()?);
=======
fn main() -> Result<()> {
    attach_console();
    handle_wayland();
    let current_exe = std::env::current_exe()?;
    let parent = current_exe.parent().ok_or("no parent directory")?;
    let args: Vec<_> = std::env::args().collect();
    std::env::set_var("SWIFTNAV_CONSOLE_FROZEN", parent);
    std::env::set_var("PYTHONHOME", parent);
>>>>>>> a74e792c
    std::env::set_var("PYTHONDONTWRITEBYTECODE", "1");
    handle_splash();
    let exit_code = Python::with_gil(|py| {
        let args = PyTuple::new(py, args);
        let snav = py.import("swiftnav_console.main")?;
        snav.call_method("main", (args,), None)?.extract::<i32>()
    })?;
    std::process::exit(exit_code);
}<|MERGE_RESOLUTION|>--- conflicted
+++ resolved
@@ -1,20 +1,14 @@
-<<<<<<< HEAD
 #![cfg_attr(target_os = "windows", windows_subsystem = "windows")]
-=======
-﻿#![cfg_attr(target_os = "windows", windows_subsystem = "windows")]
->>>>>>> a74e792c
+
+use std::path::{Path, PathBuf};
 
 use pyo3::prelude::*;
 use pyo3::types::PyTuple;
 
 use entrypoint::attach_console;
 
-<<<<<<< HEAD
 type Error = Box<dyn std::error::Error>;
 type Result<T> = std::result::Result<T, Error>;
-=======
-type Result<T> = std::result::Result<T, Box<dyn std::error::Error>>;
->>>>>>> a74e792c
 
 fn handle_wayland() {
     #[cfg(target_os = "linux")]
@@ -42,9 +36,6 @@
         entrypoint::splash::spawn();
     }
 }
-
-<<<<<<< HEAD
-use std::path::{Path, PathBuf};
 
 fn app_dir() -> Result<PathBuf> {
     let current_exe = std::env::current_exe()?;
@@ -78,16 +69,6 @@
     let args: Vec<_> = std::env::args().collect();
     std::env::set_var("SWIFTNAV_CONSOLE_FROZEN", app_dir()?);
     std::env::set_var("PYTHONHOME", pythonhome_dir()?);
-=======
-fn main() -> Result<()> {
-    attach_console();
-    handle_wayland();
-    let current_exe = std::env::current_exe()?;
-    let parent = current_exe.parent().ok_or("no parent directory")?;
-    let args: Vec<_> = std::env::args().collect();
-    std::env::set_var("SWIFTNAV_CONSOLE_FROZEN", parent);
-    std::env::set_var("PYTHONHOME", parent);
->>>>>>> a74e792c
     std::env::set_var("PYTHONDONTWRITEBYTECODE", "1");
     handle_splash();
     let exit_code = Python::with_gil(|py| {
