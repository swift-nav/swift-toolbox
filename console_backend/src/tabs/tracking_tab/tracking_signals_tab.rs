use std::{
    collections::HashMap,
    time::{Duration, Instant},
};

use capnp::message::Builder;
use log::warn;
use ordered_float::OrderedFloat;
use sbp::messages::tracking::{MeasurementState, TrackingChannelState};

use crate::client_sender::BoxedClientSender;
use crate::constants::{
    CHART_XMIN_OFFSET_NO_TRACKING, CHART_XMIN_OFFSET_TRACKING, GLO_FCN_OFFSET, GLO_SLOT_SAT_MAX,
    NUM_POINTS, TRACKING_UPDATE_PERIOD, TRK_RATE,
};
use crate::piksi_tools_constants::{
    BDS2_B1_STR, BDS2_B2_STR, GAL_E1B_STR, GAL_E1X_STR, GAL_E7I_STR, GAL_E7Q_STR, GLO_L1OF_STR,
    GLO_L2OF_STR, GPS_L1CA_STR, GPS_L2CM_STR, QZS_L1CA_STR, QZS_L2CM_STR, SBAS_L1_STR,
};
use crate::shared_state::{SharedState, TabName};
use crate::types::{Cn0Age, Cn0Dict, ObservationMsg, RingBuffer, SignalCodes};
use crate::utils::{serialize_capnproto_builder, signal_key_color, signal_key_label};

/// TrackingSignalsTab struct.
///
/// # Fields:
///
/// - `at_least_one_track_received`: Whether a MsgTrackingState has been received. If so block Obs Msgs from being processed.
/// - `cn0_age`: Main storage of (code, sat) keys corresponding to cn0 age.
/// - `cn0_dict`: Main storage of (code, sat) keys corresponding to cn0 values.
/// - `colors`: Stored rgb codes for frontend correspond to index of sv_labels.
/// - `glo_fcn_dict`:  Storage of glonass sat codes if 100 +[-6, 7] case.
/// - `glo_slot_dict`: Storage of glonass sat codes if [1, 28] slot.
/// - `gps_tow`: The GPS Time of Week.
/// - `gps_week`: The GPS week.
/// - `incoming_obs_cn0`: Map used for accumulating (key, cn0) pairs before performing update_from_obs.
/// - `last_update_time`: Instant monotonic time checking if enough time has passed before performing update_from_obs.
/// - `max`: Stored maximum dB-Hz used for frontend plot.
/// - `min`: Stored minimum dB-Hz used for frontend plot.
/// - `prev_obs_count`: Previous observation count of total expected messages.
/// - `prev_obs_total`: Previous total expected observation messages.
/// - `sats`: Stored satellite data (NUM_SATS, NUM_POINTS) to be sent to frontend.
/// - `sv_labels`: Vector used to store sorted labels before sending to frontend.
/// - `t_init`: Instant monotonic time used as starting reference time.
/// - `time`: Vector of Monotic times stored.
#[derive(Debug)]
pub struct TrackingSignalsTab {
    pub at_least_one_track_received: bool,
    pub check_labels: [&'static str; 13],
    pub client_sender: BoxedClientSender,
    pub cn0_age: Cn0Age,
    pub cn0_dict: Cn0Dict,
    pub colors: Vec<String>,
    pub glo_fcn_dict: HashMap<u8, i16>,
    pub glo_slot_dict: HashMap<i16, i16>,
    pub gps_tow: f64,
    pub gps_week: u16,
    pub incoming_obs_cn0: HashMap<(SignalCodes, i16), f64>,
    pub last_obs_update_time: Instant,
    pub last_update_time: Instant,
    pub prev_obs_count: u8,
    pub prev_obs_total: u8,
    pub received_codes: Vec<SignalCodes>,
    pub sats: Vec<RingBuffer<(OrderedFloat<f64>, f64)>>,
    pub shared_state: SharedState,
    pub sv_labels: Vec<String>,
    pub t_init: Instant,
    pub time: RingBuffer<f64>,
}

impl TrackingSignalsTab {
    pub fn new(shared_state: SharedState, client_sender: BoxedClientSender) -> TrackingSignalsTab {
        TrackingSignalsTab {
            at_least_one_track_received: false,
            check_labels: [
                GPS_L1CA_STR,
                GPS_L2CM_STR,
                GLO_L1OF_STR,
                GLO_L2OF_STR,
                BDS2_B1_STR,
                BDS2_B2_STR,
                GAL_E1B_STR,
                GAL_E1X_STR,
                GAL_E7I_STR,
                GAL_E7Q_STR,
                QZS_L1CA_STR,
                QZS_L2CM_STR,
                SBAS_L1_STR,
            ],
            client_sender,
            cn0_dict: Cn0Dict::new(),
            cn0_age: Cn0Age::new(),
            colors: Vec::new(),
            glo_fcn_dict: HashMap::new(),
            glo_slot_dict: HashMap::new(),
            gps_tow: 0.0,
            gps_week: 0,
            incoming_obs_cn0: HashMap::new(),
            last_obs_update_time: Instant::now(),
            last_update_time: Instant::now(),
            prev_obs_count: 0,
            prev_obs_total: 0,
            received_codes: Vec::new(),
            sats: Vec::new(),
            shared_state,
            sv_labels: Vec::new(),
            t_init: Instant::now(),
            time: {
                let mut time = RingBuffer::new(NUM_POINTS);
                for x in (0..(NUM_POINTS as i32)).rev() {
                    time.push((-x as f64) * (1.0 / TRK_RATE));
                }
                time
            },
        }
    }
    /// Push to existing entry in cn0 dict or create Deque and store.
    ///
    /// # Parameters:
    ///
    /// - `key`: The (code, sat) to store.
    /// - `cn0`: The carrier-to-noise density.
    fn push_to_cn0_dict(&mut self, key: (SignalCodes, i16), t: f64, cn0: f64) {
        let cn0_deque = self
            .cn0_dict
            .entry(key)
            .or_insert_with(|| RingBuffer::new(NUM_POINTS));
        cn0_deque.push((OrderedFloat(t), cn0));
    }
    /// Push carrier-to-noise density age to cn0_age with key.
    ///
    /// # Parameters:
    ///
    /// - `key`: The (code, sat) to store.
    /// - `age`: The time elapsed since last start.
    fn push_to_cn0_age(&mut self, key: (SignalCodes, i16), age: f64) {
        let cn0_age = self.cn0_age.entry(key).or_insert(-1.0);
        *cn0_age = age;
    }

    /// Remove cn0 data if age is too old.
    pub fn clean_cn0(&mut self) {
        let mut remove_vec: Vec<(SignalCodes, i16)> = Vec::new();
        for (key, _) in self.cn0_dict.iter_mut() {
            if self.cn0_age[key] < self.time[0] {
                remove_vec.push(*key);
            }
        }
        for key in remove_vec {
            self.cn0_dict.remove(&key);
            self.cn0_age.remove(&key);
        }
    }

    /// Clear and prepare sv_labels, colors, and sats to send data to frontend.
    pub fn update_plot(&mut self) {
        self.sv_labels.clear();
        self.colors.clear();
        self.sats.clear();
        let mut temp_labels = Vec::new();
        let filters = self
            .shared_state
            .lock()
            .tracking_tab
            .signals_tab
            .check_visibility
            .clone();
        let mut tracked_sv_labels = vec![];
        for (key, _) in self.cn0_dict.iter_mut() {
            let (signal_code, _) = key;
            if let Some(filter) = signal_code.filters() {
                if filters.contains(&filter) {
                    continue;
                }
            }
            let (code_lbl, freq_lbl, id_lbl) = signal_key_label(*key, Some(&self.glo_slot_dict));
            let mut label = String::from("");
            if let Some(lbl) = code_lbl {
                label = format!("{label} {lbl}");
            }
            if let Some(lbl) = freq_lbl {
                label = format!("{label} {lbl}");
            }
            if let Some(lbl) = id_lbl {
                tracked_sv_labels.push(lbl.clone());
                label = format!("{label} {lbl}");
            }

            temp_labels.push((label, *key));
        }
        temp_labels.sort_by(|x, y| (x.0).cmp(&(y.0)));

        for (label, key) in temp_labels.iter() {
            self.sv_labels.push(label.clone());
            self.colors.push(String::from(signal_key_color(*key)));
            self.sats.push(self.cn0_dict[key].clone());
        }
        self.shared_state
            .lock()
            .tracking_tab
            .signals_tab
            .tracked_sv_labels = tracked_sv_labels;
    }

    /// Handle MsgMeasurementState message states.
    ///
    /// # Parameters:
    ///
    /// - `states`: All states contained within the measurementstate message.
    pub fn handle_msg_measurement_state(&mut self, states: Vec<MeasurementState>) {
        self.at_least_one_track_received = true;
        let mut codes_that_came: Vec<(SignalCodes, i16)> = Vec::new();
        let t = (Instant::now()).duration_since(self.t_init).as_secs_f64();
        self.time.push(t);
        for (idx, state) in states.iter().enumerate() {
            let mut sat = state.mesid.sat as i16;
            let signal_code = SignalCodes::from(state.mesid.code);
            if signal_code.code_is_glo() {
                if state.mesid.sat > GLO_SLOT_SAT_MAX {
                    self.glo_fcn_dict
                        .insert(idx as u8, state.mesid.sat as i16 - 100);
                }
                sat = *self.glo_fcn_dict.get(&(idx as u8)).unwrap_or(&(0_i16));

                if state.mesid.sat <= GLO_SLOT_SAT_MAX {
                    self.glo_slot_dict.insert(sat, state.mesid.sat as i16);
                }
            }
            let key = (signal_code, sat);
            codes_that_came.push(key);
            if state.cn0 != 0 {
                self.push_to_cn0_dict(key, t, state.cn0 as f64 / 4.0);
                self.push_to_cn0_age(key, t);
            }
            if !self.received_codes.contains(&signal_code) {
                self.received_codes.push(signal_code);
            }
        }
        for (key, cn0_deque) in self.cn0_dict.iter_mut() {
            if !codes_that_came.contains(key) {
                cn0_deque.push((OrderedFloat(t), 0.0));
            }
        }
        self.clean_cn0();
        self.update_plot();
        self.send_data();
    }
    /// Handle MsgTrackingState message states.
    ///
    /// # Parameters:
    ///
    /// - `states`: All states contained within the trackingstate message.
    pub fn handle_msg_tracking_state(&mut self, states: Vec<TrackingChannelState>) {
        self.at_least_one_track_received = true;
        let mut codes_that_came: Vec<(SignalCodes, i16)> = Vec::new();
        let t = (Instant::now()).duration_since(self.t_init).as_secs_f64();
        self.time.push(t);
        for state in states.iter() {
            let mut sat = state.sid.sat as i16;
            let signal_code = SignalCodes::from(state.sid.code);
            if signal_code.code_is_glo() {
                if state.sid.sat > GLO_SLOT_SAT_MAX {
                    sat -= 100.0 as i16;
                } else {
                    sat -= state.fcn as i16 - GLO_FCN_OFFSET;
                }
                self.glo_slot_dict.insert(sat, state.sid.sat as i16);
            }
            let key = (signal_code, sat);
            codes_that_came.push(key);
            if state.cn0 != 0 {
                self.push_to_cn0_dict(key, t, state.cn0 as f64 / 4.0);
                self.push_to_cn0_age(key, t);
            }
        }
        self.clean_cn0();
        self.update_plot();
        self.send_data();
    }
    /// Handle MsgObs, MsgObsDepB, and MsgObsDepC full messages.
    ///
    /// # Parameters:
    ///
    /// - `msg`: The full SBP message cast as an ObservationMsg variant.
    pub fn handle_obs(&mut self, msg: ObservationMsg) {
        let msg_fields = msg.fields();
        if let Some(sender_id_) = msg_fields.sender_id {
            if sender_id_ == 0_u16 {
                return;
            }
        } else {
            return;
        }

        let total = msg_fields.n_obs >> 4;
        let count = msg_fields.n_obs & ((1 << 4) - 1);

        if count == 0 {
            self.obs_reset(msg_fields.tow, msg_fields.wn, total);
        } else if (self.gps_tow - msg_fields.tow) > f64::EPSILON
            || self.gps_week != msg_fields.wn
            || self.prev_obs_count + 1 != count
            || self.prev_obs_total != total
        {
            warn!("We dropped a packet. Skipping this ObservationMsg sequence");
            self.obs_reset(msg_fields.tow, msg_fields.wn, total);
            self.prev_obs_count = count;
            return;
        } else {
            self.prev_obs_count = count;
        }

        for state in msg_fields.states.iter() {
            let obs_fields = state.fields();
            let (code, sat, cn0) = (obs_fields.code, obs_fields.sat, obs_fields.cn0);
            self.incoming_obs_cn0.insert((code, sat), cn0 / 4.0);
        }

        if count == (total - 1) {
            self.last_update_time = Instant::now();
            self.update_from_obs(self.incoming_obs_cn0.clone());
        }
    }

    /// Update cn0 dict using the observation data accumulated by handle_obs.
    ///
    /// # Parameters:
    ///
    /// - `msg`: The full SBP message cast as an ObservationMsg variant.
    pub fn update_from_obs(&mut self, obs_dict: HashMap<(SignalCodes, i16), f64>) {
        if self.at_least_one_track_received {
            return;
        }
        if Instant::now() - self.last_obs_update_time
            <= Duration::from_secs_f64(TRACKING_UPDATE_PERIOD)
        {
            return;
        }
        self.last_obs_update_time = Instant::now();
        let mut codes_that_came: Vec<(SignalCodes, i16)> = Vec::new();
        let t = (Instant::now()).duration_since(self.t_init).as_secs_f64();
        self.time.push(t);
        for (key, cn0) in obs_dict.iter() {
            let (signal_code, _) = *key;
            codes_that_came.push(*key);
            if *cn0 > 0.0_f64 {
                self.push_to_cn0_dict(*key, t, *cn0);
                self.push_to_cn0_age(*key, t);
            }
            if !self.received_codes.contains(&signal_code) {
                self.received_codes.push(signal_code);
            }
        }
        for (key, cn0_deque) in self.cn0_dict.iter_mut() {
            if !codes_that_came.contains(key) {
                cn0_deque.push((OrderedFloat(t), 0.0));
            }
        }
        self.clean_cn0();
        self.update_plot();
        self.send_data();
    }

    /// Reset observation cn0 data in the event of empty observation packet drop.
    ///
    /// # Parameters:
    ///
    /// - `tow`: The GPS time of week.
    /// - `wn`: The current GPS week number.
    /// - `obs_total`: The current observation message total to store.
    pub fn obs_reset(&mut self, tow: f64, wn: u16, obs_total: u8) {
        self.gps_tow = tow;
        self.gps_week = wn;
        self.prev_obs_total = obs_total;
        self.prev_obs_count = 0;
        self.incoming_obs_cn0.clear()
    }

    fn chart_xmin_offset(&self) -> f64 {
        if self.at_least_one_track_received {
            CHART_XMIN_OFFSET_TRACKING
        } else {
            CHART_XMIN_OFFSET_NO_TRACKING
        }
    }

    /// Package data into a message buffer and send to frontend.
<<<<<<< HEAD
    fn send_data(&mut self) {
        if self.shared_state.current_tab() != TabName::Tracking {
            return;
        }
=======
    pub fn send_data(&mut self) {
>>>>>>> 914966e4
        let mut builder = Builder::new_default();
        let msg = builder.init_root::<crate::console_backend_capnp::message::Builder>();

        let mut tracking_signals_status = msg.init_tracking_signals_status();
        let mut labels = tracking_signals_status
            .reborrow()
            .init_labels(self.sv_labels.len() as u32);

        for (i, header) in self.sv_labels.iter().enumerate() {
            labels.set(i as u32, header);
        }

        let mut colors = tracking_signals_status
            .reborrow()
            .init_colors(self.colors.len() as u32);

        for (i, color) in self.colors.iter().enumerate() {
            colors.set(i as u32, color);
        }

        // +1 for the invisible series we always plot
        let num_series = self.sv_labels.len() as u32 + 1;
        let mut tracking_points = tracking_signals_status.reborrow().init_data(num_series);
        {
            for idx in 0..self.sv_labels.len() {
                let points = &mut self.sats[idx];
                let mut point_val_idx = tracking_points
                    .reborrow()
                    .init(idx as u32, points.len() as u32);
                for (i, (OrderedFloat(x), y)) in points.iter().enumerate() {
                    let mut point_val = point_val_idx.reborrow().get(i as u32);
                    point_val.set_x(*x);
                    point_val.set_y(*y);
                }
            }
            // Send a set of points that plots the time we received each update.
            // This way the tracking signals plot always moves even if no sats are selected.
            let mut point_val_idx = tracking_points
                .reborrow()
                .init(num_series - 1, self.time.len() as u32);
            for (i, t) in self.time.iter().enumerate() {
                let mut point_val = point_val_idx.reborrow().get(i as u32);
                point_val.set_x(*t);
                point_val.set_y(0.);
            }
        }
        tracking_signals_status.set_xmin_offset(self.chart_xmin_offset());
        let mut tracking_checkbox_labels = tracking_signals_status
            .reborrow()
            .init_check_labels(self.check_labels.len() as u32);
        for (i, label) in self.check_labels.iter().enumerate() {
            tracking_checkbox_labels.set(i as u32, label);
        }
        self.client_sender
            .send_data(serialize_capnproto_builder(builder));
    }
}

#[cfg(test)]
mod tests {
    use std::thread::sleep;

    use super::*;
    use crate::client_sender::TestSender;
    use sbp::messages::{
        gnss::{CarrierPhase, GnssSignal, GpsTime},
        observation::{Doppler, MsgObs, ObservationHeader, PackedObsContent},
    };

    #[test]
    fn cn0_age_and_cn0_dict_test() {
        let shared_state = SharedState::new();
        let client_send = TestSender::boxed();
        let mut tracking_signals_tab = TrackingSignalsTab::new(shared_state, client_send);
        let t_init = tracking_signals_tab.t_init;
        let signal_code = SignalCodes::from(4_u8);
        let sat = 5_i16;
        let key = (signal_code, sat);

        for idx in 0..NUM_POINTS {
            let mut cn0_age = 0_f64;
            if idx < NUM_POINTS / 2 {
                cn0_age = (NUM_POINTS - idx) as f64;
            }
            let t = (Instant::now()).duration_since(t_init).as_secs_f64();
            tracking_signals_tab.time.push(t);
            tracking_signals_tab.push_to_cn0_dict(key, t, idx as f64);
            tracking_signals_tab.push_to_cn0_age(key, cn0_age);
        }
        assert_eq!(tracking_signals_tab.cn0_dict[&key].len(), NUM_POINTS);
        assert!(tracking_signals_tab.cn0_age[&key] - 1_f64 <= f64::EPSILON);

        let t = (Instant::now()).duration_since(t_init).as_secs_f64();
        tracking_signals_tab.time.push(t);
        let cn0 = 400.0;
        assert!(tracking_signals_tab.cn0_dict[&key][0].1 - 0_f64 <= f64::EPSILON);
        tracking_signals_tab.push_to_cn0_dict(key, t, cn0);

        assert_eq!(tracking_signals_tab.cn0_dict[&key].len(), NUM_POINTS);
        assert!(tracking_signals_tab.cn0_dict[&key][0].1 - 1_f64 <= f64::EPSILON);

        tracking_signals_tab.clean_cn0();
        assert_eq!(tracking_signals_tab.cn0_dict.len(), 0);
    }

    #[test]
    fn handle_msg_measurement_state_test() {
        let shared_state = SharedState::new();
        let client_send = TestSender::boxed();
        let mut tracking_signals_tab = TrackingSignalsTab::new(shared_state, client_send);

        let mut states: Vec<MeasurementState> = Vec::new();
        let glo_sat_above_one_hundred = 103;
        let glo_sat_under_one_hundred = 25;
        states.push(MeasurementState {
            cn0: 200_u8,
            mesid: GnssSignal {
                sat: glo_sat_above_one_hundred,
                code: 4,
            },
        });
        states.push(MeasurementState {
            cn0: 100_u8,
            mesid: GnssSignal {
                sat: glo_sat_under_one_hundred,
                code: 3,
            },
        });
        states.push(MeasurementState {
            cn0: 100_u8,
            mesid: GnssSignal { sat: 25, code: 5 },
        });

        tracking_signals_tab.handle_msg_measurement_state(states);
        assert_eq!(tracking_signals_tab.glo_fcn_dict.len(), 1);
        assert_eq!(
            tracking_signals_tab.glo_fcn_dict[&0_u8],
            glo_sat_above_one_hundred as i16 - 100_i16
        );
        assert_eq!(tracking_signals_tab.glo_slot_dict.len(), 1);
        assert_eq!(
            tracking_signals_tab.glo_slot_dict[&0_i16],
            glo_sat_under_one_hundred as i16
        );
        assert_eq!(tracking_signals_tab.cn0_dict.len(), 3);
        assert_eq!(tracking_signals_tab.sv_labels.len(), 3);
        assert_eq!(tracking_signals_tab.colors.len(), 3);
        assert_eq!(tracking_signals_tab.sats.len(), 3);
    }

    #[test]
    fn handle_msg_tracking_state_test() {
        let shared_state = SharedState::new();
        let client_send = TestSender::boxed();
        let mut tracking_signals_tab = TrackingSignalsTab::new(shared_state, client_send);

        let mut states: Vec<TrackingChannelState> = Vec::new();
        let glo_sat_above_one_hundred = 103;
        let glo_sat_under_one_hundred = 25;
        states.push(TrackingChannelState {
            cn0: 200_u8,
            fcn: 0,
            sid: GnssSignal {
                sat: glo_sat_above_one_hundred,
                code: 4,
            },
        });
        states.push(TrackingChannelState {
            cn0: 100_u8,
            fcn: 10,
            sid: GnssSignal {
                sat: glo_sat_under_one_hundred,
                code: 3,
            },
        });
        states.push(TrackingChannelState {
            cn0: 100_u8,
            fcn: 0,
            sid: GnssSignal { sat: 25, code: 5 },
        });
        tracking_signals_tab.handle_msg_tracking_state(states);

        assert_eq!(tracking_signals_tab.glo_slot_dict.len(), 2);
        assert_eq!(
            tracking_signals_tab.glo_slot_dict[&(glo_sat_above_one_hundred as i16 - 100_i16)],
            glo_sat_above_one_hundred as i16
        );
        assert_eq!(
            tracking_signals_tab.glo_slot_dict
                [&(glo_sat_under_one_hundred as i16 - (10 - GLO_FCN_OFFSET))],
            glo_sat_under_one_hundred as i16
        );
        assert_eq!(tracking_signals_tab.cn0_dict.len(), 3);
        assert_eq!(tracking_signals_tab.sv_labels.len(), 3);
        assert_eq!(tracking_signals_tab.colors.len(), 3);
        assert_eq!(tracking_signals_tab.sats.len(), 3);
    }

    #[test]
    fn handle_msg_obs_test() {
        let shared_state = SharedState::new();
        let client_send = TestSender::boxed();
        let mut tracking_signals_tab = TrackingSignalsTab::new(shared_state, client_send);
        let mut obs_msg = MsgObs {
            sender_id: Some(5),
            obs: Vec::new(),
            header: ObservationHeader {
                t: GpsTime {
                    tow: 0,
                    ns_residual: 0,
                    wn: 1,
                },
                n_obs: 16,
            },
        };
        let signal_code = 4;
        let sat = 25;
        obs_msg.obs.push(PackedObsContent {
            p: 0_u32,
            l: CarrierPhase { i: 0_i32, f: 0_u8 },
            d: Doppler { i: 0_i16, f: 0_u8 },
            cn0: 5,
            lock: 0,
            flags: 1,
            sid: GnssSignal {
                code: signal_code,
                sat,
            },
        });
        sleep(Duration::from_secs_f64(TRACKING_UPDATE_PERIOD));
        assert_eq!(tracking_signals_tab.cn0_dict.len(), 0);
        tracking_signals_tab.handle_obs(ObservationMsg::MsgObs(obs_msg));
        assert_eq!(tracking_signals_tab.cn0_dict.len(), 1);
    }

    #[test]
    fn update_plot_test() {
        let shared_state = SharedState::new();
        let client_send = TestSender::boxed();
        let mut tracking_signals_tab = TrackingSignalsTab::new(shared_state, client_send);
        let t = (Instant::now())
            .duration_since(tracking_signals_tab.t_init)
            .as_secs_f64();
        tracking_signals_tab.push_to_cn0_dict((SignalCodes::from(0), 6_i16), t, 5_f64);
        tracking_signals_tab.push_to_cn0_dict((SignalCodes::from(2), 7_i16), t, 6_f64);
        tracking_signals_tab.push_to_cn0_dict((SignalCodes::from(12), 8_i16), t, 7_f64);
        assert_eq!(tracking_signals_tab.sv_labels.len(), 0);
        assert_eq!(tracking_signals_tab.colors.len(), 0);
        assert_eq!(tracking_signals_tab.sats.len(), 0);
        tracking_signals_tab.update_plot();
        assert_eq!(tracking_signals_tab.sv_labels.len(), 3);
        assert_eq!(tracking_signals_tab.colors.len(), 3);
        assert_eq!(tracking_signals_tab.sats.len(), 3);
        assert_eq!(
            tracking_signals_tab.sv_labels,
            vec![" BDS2 B1 I C08", " GPS L1CA G06", " SBAS L1 S  7"]
        );
        tracking_signals_tab
            .shared_state
            .lock()
            .tracking_tab
            .signals_tab
            .check_visibility = vec![String::from(BDS2_B1_STR)];
        tracking_signals_tab.update_plot();
        assert_eq!(tracking_signals_tab.sv_labels.len(), 2);
        assert_eq!(tracking_signals_tab.colors.len(), 2);
        assert_eq!(tracking_signals_tab.sats.len(), 2);
        assert_eq!(
            tracking_signals_tab.sv_labels,
            vec![" GPS L1CA G06", " SBAS L1 S  7"]
        );
    }
}<|MERGE_RESOLUTION|>--- conflicted
+++ resolved
@@ -385,14 +385,10 @@
     }
 
     /// Package data into a message buffer and send to frontend.
-<<<<<<< HEAD
-    fn send_data(&mut self) {
+    pub fn send_data(&mut self) {
         if self.shared_state.current_tab() != TabName::Tracking {
             return;
         }
-=======
-    pub fn send_data(&mut self) {
->>>>>>> 914966e4
         let mut builder = Builder::new_default();
         let msg = builder.init_root::<crate::console_backend_capnp::message::Builder>();
 
