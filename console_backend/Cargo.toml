[package]
authors = ["Swift Navigation <dev@swift-nav.com>"]
name = "console-backend"
version = "0.1.0"
description = "A Python wrapper for the Rust console backend"
edition = "2018"

[dependencies]
log = "0.4.14"
async_logger_log = "0.2.0"
async_logger = "0.3.3"
strum = "0.20"
strum_macros = "0.20"
lazy_static = "1.4.0"
capnp = "0.14"
chrono = { version = "0.4", features = ["serde"] }
csv = "1"
paste = "1"
pyo3 = { version = "0.13", features = ["extension-module"] }
sbp = { git = "https://github.com/swift-nav/libsbp.git", rev = "629974666b1aa5fdab9fdbd517e180a2aee3809b", features = ["swiftnav-rs"]}
serde = { version = "1.0.123", features = ["derive"] }
tempfile = "3.2.0"
ordered-float = "2.0"
ndarray = "0.14.0"
glob = "0.3.0"
criterion = "0.3.4"
sysinfo = "0.16.4"
serialport = { version = "4.0.1", default-features = false }
<<<<<<< HEAD
directories = "3"
once_cell = "1"
xshell = "0.1"
anyhow = { version = "1", features = ["backtrace"] }
serde_yaml = "0.8.17"
=======
clap = "3.0.0-beta.2"
>>>>>>> 31f6ea8a

[target.'cfg(any(target_os = "macos", target_os = "windows"))'.dependencies]
serialport = "4.0.1"

[[bench]]
name = "cpu_benches"
harness = false

[dev-dependencies]
logtest = "2.0.0"

[build-dependencies]
capnpc = "0.14"

[lib]
name = "console_backend"
crate-type = ["cdylib", "lib"]
bench = false

[features]
default = []
benches = []
tests = []<|MERGE_RESOLUTION|>--- conflicted
+++ resolved
@@ -26,15 +26,12 @@
 criterion = "0.3.4"
 sysinfo = "0.16.4"
 serialport = { version = "4.0.1", default-features = false }
-<<<<<<< HEAD
 directories = "3"
 once_cell = "1"
 xshell = "0.1"
 anyhow = { version = "1", features = ["backtrace"] }
 serde_yaml = "0.8.17"
-=======
 clap = "3.0.0-beta.2"
->>>>>>> 31f6ea8a
 
 [target.'cfg(any(target_os = "macos", target_os = "windows"))'.dependencies]
 serialport = "4.0.1"
