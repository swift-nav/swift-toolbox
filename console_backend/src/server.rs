--- conflicted
+++ resolved
@@ -17,13 +17,8 @@
 use crate::console_backend_capnp as m;
 use crate::constants::LOG_WRITER_BUFFER_MESSAGE_COUNT;
 use crate::log_panel::{splitable_log_formatter, LogPanelWriter};
-<<<<<<< HEAD
-use crate::types::{ClientSender, ServerState, SharedState};
+use crate::types::{ClientSender, FlowControl, ServerState, SharedState};
 use crate::utils::refresh_navbar;
-=======
-use crate::types::{ClientSender, FlowControl, ServerState, SharedState};
-use crate::utils::refresh_ports;
->>>>>>> 31f6ea8a
 
 /// The backend server
 #[pyclass]
@@ -74,8 +69,7 @@
     if let Some(opt_input) = opt.input {
         match opt_input {
             Input::Tcp { host, port } => {
-                let host_port = format!("{}:{}", host, port);
-                server_state.connect_to_host(client_send, shared_state, host_port);
+                server_state.connect_to_host(client_send, shared_state, host, port);
             }
             Input::File { file_in } => {
                 let filename = file_in.display().to_string();
