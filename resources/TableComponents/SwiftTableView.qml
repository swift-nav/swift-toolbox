import "../Constants"
import QtQuick 2.15
import QtQuick.Controls 2.15
import SwiftConsole 1.0

TableView {
    id: tableView

    property variant columnWidths: []
    property int selectedRow: -1
    property int _currentSelectedIndex: -1
    property int currentSelectedIndex: Globals.currentSelectedTable == this ? _currentSelectedIndex : -1
    property int delegateBorderWidth: Constants.genericTable.borderWidth
    property color delegateBorderColor: Constants.genericTable.borderColor

    clip: true
    columnSpacing: -1
    rowSpacing: -1
    columnWidthProvider: function(column) {
        return columnWidths[column];
    }
    reuseItems: true
    boundsBehavior: Flickable.StopAtBounds
    clip: true
    Component.onCompleted: {
        console.assert(columnWidths.length == model.columnCount, "length of columnWidths does not match column count.");
    }
    onWidthChanged: {
        tableView.forceLayout();
    }
    onFocusChanged: {
        _currentSelectedIndex = -1;
    }

    ScrollBar.horizontal: ScrollBar {
    }

    ScrollBar.vertical: ScrollBar {
    }

    delegate: Rectangle {
        implicitHeight: Constants.genericTable.cellHeight
        implicitWidth: tableView.columnWidthProvider(column)
        border.color: delegateBorderColor
        border.width: delegateBorderWidth
        color: row == currentSelectedIndex ? Constants.genericTable.cellHighlightedColor : Constants.genericTable.cellColor

        Label {
            width: parent.width
            horizontalAlignment: Text.AlignLeft
            verticalAlignment: Text.AlignVCenter
            clip: true
            font.family: Constants.genericTable.fontFamily
            font.pointSize: Constants.largePointSize
            text: model.display
            elide: Text.ElideRight
            padding: Constants.genericTable.padding
        }

        MouseArea {
            width: parent.width
            height: parent.height
            anchors.centerIn: parent
<<<<<<< HEAD
            onPressed: {
=======
            onClicked: {
>>>>>>> 1676a911
                tableView.focus = true;
                if (_currentSelectedIndex == row) {
                    Globals.currentSelectedTable = null;
                    _currentSelectedIndex = -1;
                } else {
                    Globals.currentSelectedTable = tableView;
                    _currentSelectedIndex = row;
                    Globals.copyClipboard = JSON.stringify(tableView.model.getRow(_currentSelectedIndex));
                }
            }
        }

    }

}<|MERGE_RESOLUTION|>--- conflicted
+++ resolved
@@ -21,7 +21,6 @@
     }
     reuseItems: true
     boundsBehavior: Flickable.StopAtBounds
-    clip: true
     Component.onCompleted: {
         console.assert(columnWidths.length == model.columnCount, "length of columnWidths does not match column count.");
     }
@@ -61,11 +60,7 @@
             width: parent.width
             height: parent.height
             anchors.centerIn: parent
-<<<<<<< HEAD
-            onPressed: {
-=======
             onClicked: {
->>>>>>> 1676a911
                 tableView.focus = true;
                 if (_currentSelectedIndex == row) {
                     Globals.currentSelectedTable = null;
