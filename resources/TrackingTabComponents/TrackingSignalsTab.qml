--- conflicted
+++ resolved
@@ -145,11 +145,7 @@
             Timer {
                 id: trackingSignalsTimer
 
-<<<<<<< HEAD
-                interval: Globals.currentRefreshRate
-=======
-                interval: Utils.hzToMilliseconds(Constants.currentRefreshRate)
->>>>>>> 31f6ea8a
+                interval: Utils.hzToMilliseconds(Globals.currentRefreshRate)
                 running: true
                 repeat: true
                 onTriggered: {
@@ -173,7 +169,7 @@
                                 line.color = colors[idx];
                                 line.width = Constants.commonChart.lineWidth;
                                 line.axisYRight = trackingSignalsYAxis;
-                                line.useOpenGL = Constants.useOpenGL;
+                                line.useOpenGL = Globals.useOpenGL;
                                 lines[idx] = [line, labels[idx]];
                             }
                         } else {
@@ -181,7 +177,7 @@
                             line.color = colors[idx];
                             line.width = Constants.commonChart.lineWidth;
                             line.axisYRight = trackingSignalsYAxis;
-                            line.useOpenGL = Constants.useOpenGL;
+                            line.useOpenGL = Globals.useOpenGL;
                             lines.push([line, labels[idx]]);
                         }
                     }
