import "../Constants"
import QtCharts 2.2
import QtQuick 2.6
import QtQuick.Controls 2.12
import QtQuick.Layouts 1.15
import SwiftConsole 1.0

Item {
    id: solutionVelocityTab

    property variant labels: ["Horizontal", "Vertical"]
    property variant lines: []
    property variant colors: []
    property variant available_units: []
    property variant unit: ""

    width: parent.width
    height: parent.height
    Component.onCompleted: {
    }

    SolutionVelocityPoints {
        id: solutionVelocityPoints
    }

    Rectangle {
        id: solutionVelocityArea

        width: parent.width
        height: parent.height
        visible: false

        ColumnLayout {
            id: solutionVelocityAreaRowLayout

            anchors.fill: parent
            width: parent.width
            height: parent.height
            spacing: 0

            ComboBox {
                id: solutionVelocitySelectedUnit

                Component.onCompleted: {
                    solutionVelocitySelectedUnit.indicator.width = Constants.solutionVelocity.unitDropdownWidth / 3;
                }
                Layout.alignment: Qt.AlignCenter | Qt.AlignTop
                Layout.preferredWidth: Constants.solutionVelocity.unitDropdownWidth
                model: available_units
                onCurrentIndexChanged: {
                    if (!available_units)
                        return ;

                    data_model.solution_velocity_unit(available_units[currentIndex]);
                }
            }

            ChartView {
                id: solutionVelocityChart

                Layout.alignment: Qt.AlignBottom
                Layout.bottomMargin: Constants.solutionVelocity.chartBottomMargin
                Layout.fillHeight: true
                Layout.fillWidth: true
                backgroundColor: Constants.commonChart.backgroundColor
                plotAreaColor: Constants.commonChart.areaColor
                legend.visible: false
                antialiasing: true
                Component.onCompleted: {
                }

                Rectangle {
                    id: lineLegend

                    border.color: Constants.commonLegend.borderColor
                    border.width: Constants.commonLegend.borderWidth
                    anchors.bottom: solutionVelocityChart.bottom
                    anchors.left: solutionVelocityChart.left
                    anchors.bottomMargin: Constants.solutionVelocity.legendBottomMargin
                    anchors.leftMargin: Constants.solutionVelocity.legendLeftMargin
                    implicitHeight: lineLegendRepeater.height
                    width: lineLegendRepeater.width

                    Column {
                        id: lineLegendRepeater

                        padding: Constants.commonLegend.padding
                        anchors.bottom: lineLegend.bottom

                        Repeater {
                            id: lineLegendRepeaterRows

                            model: Constants.solutionVelocity.labels

                            Row {
                                Component.onCompleted: {
                                    for (var idx in colors) {
                                        if (lineLegendRepeaterRows.itemAt(idx))
                                            lineLegendRepeaterRows.itemAt(idx).children[0].color = colors[idx];

                                    }
                                }

                                Rectangle {
                                    id: marker

                                    width: Constants.commonLegend.markerWidth
                                    height: Constants.commonLegend.markerHeight
                                    anchors.verticalCenter: parent.verticalCenter
                                }

                                Text {
                                    id: label

                                    text: modelData
                                    font.pointSize: Constants.mediumPointSize
                                    anchors.verticalCenter: parent.verticalCenter
                                    anchors.verticalCenterOffset: Constants.commonLegend.verticalCenterOffset
                                }

                            }

                        }

                    }

                }

                ValueAxis {
                    id: solutionVelocityXAxis

                    labelsAngle: Constants.solutionVelocity.xAxisLabelsAngle
                    titleText: Constants.solutionVelocity.xAxisTitleText
                    gridVisible: true
                    lineVisible: true
                    minorGridVisible: true
                    minorGridLineColor: Constants.commonChart.minorGridLineColor
                    gridLineColor: Constants.commonChart.gridLineColor
                    labelsColor: Constants.commonChart.labelsColor

                    labelsFont {
                        pointSize: Constants.mediumPointSize
                        bold: true
                    }

                }

                ValueAxis {
                    id: solutionVelocityYAxis

                    titleText: solutionVelocitySelectedUnit.currentText
                    gridVisible: true
                    lineVisible: true
                    minorGridVisible: true
                    minorGridLineColor: Constants.commonChart.minorGridLineColor
                    gridLineColor: Constants.commonChart.gridLineColor
                    labelsColor: Constants.commonChart.labelsColor

                    labelsFont {
                        pointSize: Constants.mediumPointSize
                        bold: true
                    }

                }

                Timer {
<<<<<<< HEAD
                    interval: Globals.currentRefreshRate
=======
                    interval: Utils.hzToMilliseconds(Constants.currentRefreshRate)
>>>>>>> 31f6ea8a
                    running: true
                    repeat: true
                    onTriggered: {
                        if (!solutionTab.visible)
                            return ;

                        solution_velocity_model.fill_console_points(solutionVelocityPoints);
                        if (!solutionVelocityPoints.points.length)
                            return ;

                        solutionVelocityArea.visible = true;
                        var points = solutionVelocityPoints.points;
                        if (colors != solutionVelocityPoints.colors) {
                            colors = solutionVelocityPoints.colors;
                            for (var idx in colors) {
                                if (lineLegendRepeaterRows.itemAt(idx))
                                    lineLegendRepeaterRows.itemAt(idx).children[0].color = colors[idx];

                            }
                        }
                        if (available_units != solutionVelocityPoints.available_units)
                            available_units = solutionVelocityPoints.available_units;

                        if (!lines.length) {
                            for (var idx in labels) {
                                var line = solutionVelocityChart.createSeries(ChartView.SeriesTypeLine, Constants.solutionVelocity.labels[idx], solutionVelocityXAxis);
                                line.color = colors[idx];
                                line.width = Constants.commonChart.lineWidth;
                                line.axisYRight = solutionVelocityYAxis;
                                line.useOpenGL = Constants.useOpenGL;
                                lines.push(line);
                            }
                        }
                        solutionVelocityPoints.fill_series(lines);
                        var last = points[0][points[0].length - 1];
                        solutionVelocityXAxis.min = last.x - Constants.solutionVelocity.xAxisMinOffsetFromMaxSeconds;
                        solutionVelocityXAxis.max = last.x;
                        if (solutionVelocityYAxis.min != solutionVelocityPoints.min_ || solutionVelocityYAxis.max != solutionVelocityPoints.max_) {
                            solutionVelocityYAxis.min = solutionVelocityPoints.min_;
                            solutionVelocityYAxis.max = solutionVelocityPoints.max_;
                        }
                    }
                }

            }

        }

    }

}<|MERGE_RESOLUTION|>--- conflicted
+++ resolved
@@ -164,11 +164,7 @@
                 }
 
                 Timer {
-<<<<<<< HEAD
-                    interval: Globals.currentRefreshRate
-=======
-                    interval: Utils.hzToMilliseconds(Constants.currentRefreshRate)
->>>>>>> 31f6ea8a
+                    interval: Utils.hzToMilliseconds(Globals.currentRefreshRate)
                     running: true
                     repeat: true
                     onTriggered: {
@@ -198,7 +194,7 @@
                                 line.color = colors[idx];
                                 line.width = Constants.commonChart.lineWidth;
                                 line.axisYRight = solutionVelocityYAxis;
-                                line.useOpenGL = Constants.useOpenGL;
+                                line.useOpenGL = Globals.useOpenGL;
                                 lines.push(line);
                             }
                         }
