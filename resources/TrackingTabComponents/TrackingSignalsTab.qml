--- conflicted
+++ resolved
@@ -169,7 +169,7 @@
                                 line.color = colors[idx];
                                 line.width = Constants.commonChart.lineWidth;
                                 line.axisYRight = trackingSignalsYAxis;
-                                line.useOpenGL = true; // [CPP-93] Invesigate usage of `useOpenGL` in plots
+                                line.useOpenGL = true;
                                 lines[idx] = [line, labels[idx]];
                             }
                         } else {
@@ -177,10 +177,7 @@
                             line.color = colors[idx];
                             line.width = Constants.commonChart.lineWidth;
                             line.axisYRight = trackingSignalsYAxis;
-<<<<<<< HEAD
                             line.useOpenGL = true; // [CPP-93] Invesigate usage of `useOpenGL` in plots
-=======
->>>>>>> bfc32e0d
                             lines.push([line, labels[idx]]);
                         }
                     }
