--- conflicted
+++ resolved
@@ -1,54 +1,3 @@
-<<<<<<< HEAD
-#![allow(dead_code)]
-#![allow(unused_imports)]
-use ndarray::{ArrayView, Axis, Dim};
-use std::{
-    error::Error,
-    fs,
-    result::Result,
-    sync::{mpsc, Arc, Mutex},
-    thread, time,
-};
-use sysinfo::{get_current_pid, Process, ProcessExt, System, SystemExt};
-extern crate console_backend;
-use console_backend::{
-    process_messages,
-    types::{ClientSender, MessageSender, SharedState},
-};
-
-const BENCH_FILEPATH: &str = "./tests/data/piksi-relay.sbp";
-const MINIMUM_MEM_READINGS: usize = 20;
-
-const DIFF_THRESHOLD: f32 = 0.05;
-const MAXIMUM_MEM_USAGE_KB: f32 = 30000.0;
-const ABSOLUTE_MINIMUM_MEM_USAGE: f32 = 1000.0;
-const MAXIMUM_STANDARD_DEV_RATE_OF_MAXIMUM_MEM: f32 = 0.2;
-
-/// Convert a 1D Vector to an ArrayView.
-///
-/// Parameters:
-///   - `vec_1d`: The generic vector for which to get a read-only ArrayView.
-///
-/// Returns:
-///   - `Ok`: ArrayView of the vector passed in.
-///   - `Err`: If the ArrayView was not converted correctly.
-#[allow(clippy::type_complexity)]
-fn vec_1d_to_array<'a, T>(
-    vec_1d: &[T],
-) -> Result<ArrayView<T, Dim<[usize; 1]>>, Box<dyn Error + 'a>> {
-    Ok(ArrayView::from_shape(vec_1d.len(), vec_1d)?)
-}
-
-/// Get updated information from a running process.
-///
-/// Asserts:
-///   - num_mem_readings >= min_allowed_mem_readings
-///   - mean + std - max_allowed <= max_allowed * threshold_rate
-///   - std <= max_allowed * max_allowed_std_dev_rate
-///   - mean - std >= absolute_mean
-#[test]
-=======
->>>>>>> bfc32e0d
 #[cfg(feature = "benches")]
 mod mem_bench_impl {
 
@@ -73,9 +22,9 @@
     const MINIMUM_MEM_READINGS: usize = 20;
 
     const DIFF_THRESHOLD: f32 = 0.05;
-    const MAXIMUM_MEM_USAGE_KB: f32 = 30000.0;
+    const MAXIMUM_MEM_USAGE_KB: f32 = 140000.0;
     const ABSOLUTE_MINIMUM_MEM_USAGE: f32 = 1000.0;
-    const MAXIMUM_STANDARD_DEV_RATE_OF_MAXIMUM_MEM: f32 = 0.2;
+    const MAXIMUM_STANDARD_DEV_RATE_OF_MAXIMUM_MEM: f32 = 0.4;
 
     /// Convert a 1D Vector to an ArrayView.
     ///
@@ -152,28 +101,8 @@
             };
             let shared_state = SharedState::new();
             shared_state.set_running(true);
-            process_messages::process_messages(messages, shared_state, client_send);
+            process_messages::process_messages(messages, shared_state, client_send, true);
         }
-<<<<<<< HEAD
-        assert!(iter_count > 0);
-        let mut is_running_recv = is_running_recv.lock().unwrap();
-        *is_running_recv = false;
-    });
-
-    {
-        let (client_send_, client_recv) = mpsc::channel::<Vec<u8>>();
-        client_recv_tx
-            .send(client_recv)
-            .expect("sending client recv handle should succeed");
-
-        let messages = sbp::iter_messages(Box::new(fs::File::open(BENCH_FILEPATH).unwrap()));
-        let client_send = ClientSender {
-            inner: client_send_,
-        };
-        let shared_state = SharedState::new();
-        shared_state.set_running(true);
-        process_messages::process_messages(messages, shared_state, client_send, true);
-=======
         recv_thread.join().expect("join should succeed");
         mem_read_thread.join().expect("join should succeed");
     }
@@ -235,6 +164,5 @@
             cpus.mean_axis(Axis(0)).unwrap(),
             cpus.std_axis(Axis(0), 0.0)
         );
->>>>>>> bfc32e0d
     }
 }