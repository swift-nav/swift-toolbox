"""Frontend module for the Swift Console.
"""
import argparse
import os
import sys
import threading

from typing import Dict, List, Any

import capnp  # type: ignore

from PySide2.QtWidgets import QApplication  # type: ignore

from fbs_runtime.application_context.PySide2 import ApplicationContext  # type: ignore  # pylint: disable=unused-import

from PySide2.QtCore import Property, QMutex, QObject, QUrl, QPointF, Slot
from PySide2.QtCharts import QtCharts  # pylint: disable=unused-import

from PySide2 import QtQml, QtCore

from PySide2.QtQml import QQmlComponent, qmlRegisterType

from constants import ApplicationStates, MessageKeys, Keys, QTKeys, Tabs
from observation_tab import (
    ObservationData,
    ObservationModel,
    REMOTE_OBSERVATION_TAB,
    LOCAL_OBSERVATION_TAB,
    obs_rows_to_json,
)

from solution_position_tab import (
    SolutionPositionModel,
    SolutionPositionPoints,
    SOLUTION_POSITION_TAB,
)

from solution_table import (
    SolutionTableEntries,
    SolutionTableModel,
    SOLUTION_TABLE,
)

from solution_velocity_tab import (
    SolutionVelocityModel,
    SolutionVelocityPoints,
    SOLUTION_VELOCITY_TAB,
)

from tracking_signals_tab import (
    TrackingSignalsModel,
    TrackingSignalsPoints,
    TRACKING_SIGNALS_TAB,
)

import console_resources  # type: ignore # pylint: disable=unused-import,import-error

import console_backend.server  # type: ignore  # pylint: disable=import-error,no-name-in-module

CONSOLE_BACKEND_CAPNP_PATH = "console_backend.capnp"

PIKSI_HOST = "piksi-relay-bb9f2b10e53143f4a816a11884e679cf.ce.swiftnav.com"
PIKSI_PORT = 55555


MAIN_INDEX = "MAIN_INDEX"
SUB_INDEX = "SUB_INDEX"

TAB_LAYOUT = {
    Tabs.TRACKING_SIGNALS: {MAIN_INDEX: 0, SUB_INDEX: 0,},
    Tabs.SOLUTION_POSITION: {MAIN_INDEX: 1, SUB_INDEX: 0,},
    Tabs.SOLUTION_VELOCITY: {MAIN_INDEX: 1, SUB_INDEX: 1,},
    Tabs.BASELINE: {MAIN_INDEX: 2, SUB_INDEX: 0,},
    Tabs.OBSERVATIONS: {MAIN_INDEX: 3, SUB_INDEX: 0,},
    Tabs.SETTINGS: {MAIN_INDEX: 4, SUB_INDEX: 0,},
    Tabs.UPDATE: {MAIN_INDEX: 5, SUB_INDEX: 0,},
    Tabs.ADVANCED: {MAIN_INDEX: 6, SUB_INDEX: 0,},
}

LOG_PANEL: Dict[str, Any] = {
    Keys.ENTRIES: [],
}
log_panel_lock = QMutex()

BOTTOM_NAVBAR: Dict[str, Any] = {
    Keys.AVAILABLE_PORTS: [],
    Keys.AVAILABLE_BAUDRATES: [],
    Keys.AVAILABLE_FLOWS: [],
    Keys.AVAILABLE_REFRESH_RATES: [],
    Keys.CONNECTED: False,
}


capnp.remove_import_hook()  # pylint: disable=no-member


def receive_messages(app_, backend, messages):
    while True:
        buffer = backend.fetch_message()
        m = messages.Message.from_bytes(buffer)
        if m.which == MessageKeys.STATUS:
            if m.status.text == ApplicationStates.CLOSE:
                return app_.quit()
            if m.status.text == ApplicationStates.CONNECTED:
                BOTTOM_NAVBAR[Keys.CONNECTED] = True
            elif m.status.text == ApplicationStates.DISCONNECTED:
                BOTTOM_NAVBAR[Keys.CONNECTED] = False

        elif m.which == MessageKeys.SOLUTION_POSITION_STATUS:
            SOLUTION_POSITION_TAB[Keys.LABELS][:] = m.solutionPositionStatus.labels
            SOLUTION_POSITION_TAB[Keys.COLORS][:] = m.solutionPositionStatus.colors
            SOLUTION_POSITION_TAB[Keys.POINTS][:] = [
                [QPointF(point.x, point.y) for point in m.solutionPositionStatus.data[idx]]
                for idx in range(len(m.solutionPositionStatus.data))
            ]
            SOLUTION_POSITION_TAB[Keys.CUR_POINTS][:] = [
                [QPointF(point.x, point.y) for point in m.solutionPositionStatus.curData[idx]]
                for idx in range(len(m.solutionPositionStatus.curData))
            ]
            SOLUTION_POSITION_TAB[Keys.LAT_MAX] = m.solutionPositionStatus.latMax
            SOLUTION_POSITION_TAB[Keys.LAT_MIN] = m.solutionPositionStatus.latMin
            SOLUTION_POSITION_TAB[Keys.LON_MAX] = m.solutionPositionStatus.lonMax
            SOLUTION_POSITION_TAB[Keys.LON_MIN] = m.solutionPositionStatus.lonMin
            SOLUTION_POSITION_TAB[Keys.AVAILABLE_UNITS][:] = m.solutionPositionStatus.availableUnits
        elif m.which == MessageKeys.SOLUTION_TABLE_STATUS:
            SOLUTION_TABLE[Keys.ENTRIES][:] = [[entry.key, entry.val] for entry in m.solutionTableStatus.data]
        elif m.which == MessageKeys.SOLUTION_VELOCITY_STATUS:
            SOLUTION_VELOCITY_TAB[Keys.COLORS][:] = m.solutionVelocityStatus.colors
            SOLUTION_VELOCITY_TAB[Keys.POINTS][:] = [
                [QPointF(point.x, point.y) for point in m.solutionVelocityStatus.data[idx]]
                for idx in range(len(m.solutionVelocityStatus.data))
            ]
            SOLUTION_VELOCITY_TAB[Keys.MAX] = m.solutionVelocityStatus.max
            SOLUTION_VELOCITY_TAB[Keys.MIN] = m.solutionVelocityStatus.min
            SOLUTION_VELOCITY_TAB[Keys.AVAILABLE_UNITS][:] = m.solutionVelocityStatus.availableUnits
        elif m.which == MessageKeys.TRACKING_SIGNALS_STATUS:
            TRACKING_SIGNALS_TAB[Keys.CHECK_LABELS][:] = m.trackingSignalsStatus.checkLabels
            TRACKING_SIGNALS_TAB[Keys.LABELS][:] = m.trackingSignalsStatus.labels
            TRACKING_SIGNALS_TAB[Keys.COLORS][:] = m.trackingSignalsStatus.colors
            TRACKING_SIGNALS_TAB[Keys.POINTS][:] = [
                [QPointF(point.x, point.y) for point in m.trackingSignalsStatus.data[idx]]
                for idx in range(len(m.trackingSignalsStatus.data))
            ]
            TRACKING_SIGNALS_TAB[Keys.MAX] = m.trackingSignalsStatus.max
            TRACKING_SIGNALS_TAB[Keys.MIN] = m.trackingSignalsStatus.min
        elif m.which == MessageKeys.OBSERVATION_STATUS:
            if m.observationStatus.isRemote:
                REMOTE_OBSERVATION_TAB[Keys.TOW] = m.observationStatus.tow
                REMOTE_OBSERVATION_TAB[Keys.WEEK] = m.observationStatus.week
                REMOTE_OBSERVATION_TAB[Keys.ROWS][:] = obs_rows_to_json(m.observationStatus.rows)
            else:
                LOCAL_OBSERVATION_TAB[Keys.TOW] = m.observationStatus.tow
                LOCAL_OBSERVATION_TAB[Keys.WEEK] = m.observationStatus.week
                LOCAL_OBSERVATION_TAB[Keys.ROWS][:] = obs_rows_to_json(m.observationStatus.rows)
        elif m.which == MessageKeys.BOTTOM_NAVBAR_STATUS:
            BOTTOM_NAVBAR[Keys.AVAILABLE_PORTS][:] = m.bottomNavbarStatus.availablePorts
            BOTTOM_NAVBAR[Keys.AVAILABLE_BAUDRATES][:] = m.bottomNavbarStatus.availableBaudrates
            BOTTOM_NAVBAR[Keys.AVAILABLE_FLOWS][:] = m.bottomNavbarStatus.availableFlows
            BOTTOM_NAVBAR[Keys.AVAILABLE_REFRESH_RATES][:] = m.bottomNavbarStatus.availableRefreshRates
        elif m.which == MessageKeys.LOG_APPEND:
            log_panel_lock.lock()
            LOG_PANEL[Keys.ENTRIES] += [entry.line for entry in m.logAppend.entries]
            log_panel_lock.unlock()
        else:
            pass


class DataModel(QObject):

    endpoint: console_backend.server.ServerEndpoint  # pylint: disable=no-member
    messages: Any

    def __init__(self, endpoint, messages):
        super().__init__()
        self.endpoint = endpoint
        self.messages = messages

    @Slot()  # type: ignore
    def connect(self) -> None:
        self.connect_tcp(PIKSI_HOST, PIKSI_PORT)

    @Slot(str)  # type: ignore
    def connect_file(self, filename: str) -> None:
        msg = self.messages.Message()
        msg.connectRequest = msg.init(MessageKeys.CONNECT_REQUEST)
        req = self.messages.Message()
        req.fileRequest = req.init(MessageKeys.FILE_REQUEST)
        req.fileRequest.filename = str(filename)
        msg.connectRequest.request = req
        buffer = msg.to_bytes()
        self.endpoint.send_message(buffer)

    @Slot(str, int)  # type: ignore
    def connect_tcp(self, host: str, port: int) -> None:
        msg = self.messages.Message()
        msg.connectRequest = msg.init(MessageKeys.CONNECT_REQUEST)
        req = self.messages.Message()
        req.tcpRequest = req.init(MessageKeys.TCP_REQUEST)
        req.tcpRequest.host = str(host)
        req.tcpRequest.port = int(port)
        msg.connectRequest.request = req
        buffer = msg.to_bytes()
        self.endpoint.send_message(buffer)

    @Slot(str, int, str)  # type: ignore
    def connect_serial(self, device: str, baudrate: int, flow_control: str) -> None:
        msg = self.messages.Message()
        msg.connectRequest = msg.init(MessageKeys.CONNECT_REQUEST)
        req = self.messages.Message()
        req.serialRequest = req.init(MessageKeys.SERIAL_REQUEST)
        req.serialRequest.device = str(device)
        req.serialRequest.baudrate = int(baudrate)
        req.serialRequest.flowControl = str(flow_control)
        msg.connectRequest.request = req
        buffer = msg.to_bytes()
        self.endpoint.send_message(buffer)

    @Slot()  # type: ignore
    def disconnect(self) -> None:
        msg = self.messages.Message()
        msg.connectRequest = msg.init(MessageKeys.CONNECT_REQUEST)
        req = self.messages.Message()
        req.disconnectRequest = req.init(MessageKeys.DISCONNECT_REQUEST)
        msg.connectRequest.request = req
        buffer = msg.to_bytes()
        self.endpoint.send_message(buffer)

    @Slot()  # type: ignore
    def serial_refresh(self) -> None:
        msg = self.messages.Message()
        msg.connectRequest = msg.init(MessageKeys.CONNECT_REQUEST)
        req = self.messages.Message()
        req.serialRefreshRequest = req.init(MessageKeys.SERIAL_REFRESH_REQUEST)
        msg.connectRequest.request = req
        buffer = msg.to_bytes()
        self.endpoint.send_message(buffer)

    @Slot(bool)  # type: ignore
    def pause(self, pause_: bool) -> None:
        msg = self.messages.Message()
        msg.connectRequest = msg.init(MessageKeys.CONNECT_REQUEST)
        req = self.messages.Message()
        req.pauseRequest = req.init(MessageKeys.PAUSE_REQUEST)
        req.pauseRequest.pause = pause_
        msg.connectRequest.request = req
        buffer = msg.to_bytes()
        self.endpoint.send_message(buffer)

    @Slot(list)  # type: ignore
    def tracking_signals_check_visibility(self, checks: List[str]) -> None:
        m = self.messages.Message()
        m.trackingSignalsStatusFront = m.init(MessageKeys.TRACKING_SIGNALS_STATUS_FRONT)
        m.trackingSignalsStatusFront.trackingSignalsCheckVisibility = checks
        buffer = m.to_bytes()
        self.endpoint.send_message(buffer)

    @Slot(str)  # type: ignore
    def solution_velocity_unit(self, unit: str) -> None:
        m = self.messages.Message()
        m.solutionVelocityStatusFront = m.init(MessageKeys.SOLUTION_VELOCITY_STATUS_FRONT)
        m.solutionVelocityStatusFront.solutionVelocityUnit = unit
        buffer = m.to_bytes()
        self.endpoint.send_message(buffer)

    @Slot(str)  # type: ignore
    def solution_position_unit(self, unit: str) -> None:
        m = self.messages.Message()
        m.solutionPositionStatusUnitFront = m.init(MessageKeys.SOLUTION_POSITION_STATUS_UNIT_FRONT)
        m.solutionPositionStatusUnitFront.solutionPositionUnit = unit
        buffer = m.to_bytes()
        self.endpoint.send_message(buffer)

    @Slot(list)  # type: ignore
    def solution_position(self, buttons: list) -> None:
        m = self.messages.Message()
        m.solutionPositionStatusButtonFront = m.init(MessageKeys.SOLUTION_POSITION_STATUS_BUTTON_FRONT)
        m.solutionPositionStatusButtonFront.solutionPositionPause = buttons[0]
        m.solutionPositionStatusButtonFront.solutionPositionClear = buttons[1]
        m.solutionPositionStatusButtonFront.solutionPositionZoom = buttons[2]
        m.solutionPositionStatusButtonFront.solutionPositionCenter = buttons[3]
        buffer = m.to_bytes()
        self.endpoint.send_message(buffer)


class LogPanelData(QObject):
    _entries: List[str] = []

    def get_entries(self) -> List[str]:
        """Getter for _entries."""
        return self._entries

    def set_entries(self, entries: List[str]) -> None:
        """Setter for _entries."""
        self._entries = entries

    entries = Property(QTKeys.QVARIANTLIST, get_entries, set_entries)  # type: ignore

    def append_entries(self, entries: List[str]) -> None:
        self._entries += entries


class LogPanelModel(QObject):  # pylint: disable=too-few-public-methods
    @Slot(LogPanelData)  # type: ignore
    def fill_data(self, cp: LogPanelData) -> LogPanelData:  # pylint:disable=no-self-use
        # Avoid locking so that message processor has priority to lock
        if LOG_PANEL[Keys.ENTRIES]:
            if log_panel_lock.try_lock():
                cp.append_entries(LOG_PANEL[Keys.ENTRIES])
                LOG_PANEL[Keys.ENTRIES][:] = []
                log_panel_lock.unlock()
        return cp


class BottomNavbarData(QObject):

    _available_ports: List[str] = []
    _available_baudrates: List[str] = []
    _available_flows: List[str] = []
    _available_refresh_rates: List[str] = []
    _connected: bool = False

    def get_available_ports(self) -> List[str]:
        return self._available_ports

    def set_available_ports(self, available_ports: List[str]) -> None:
        self._available_ports = available_ports

    available_ports = Property(QTKeys.QVARIANTLIST, get_available_ports, set_available_ports)  # type: ignore

    def get_available_baudrates(self) -> List[str]:
        return self._available_baudrates

    def set_available_baudrates(self, available_baudrates: List[str]) -> None:
        self._available_baudrates = available_baudrates

    available_baudrates = Property(
        QTKeys.QVARIANTLIST, get_available_baudrates, set_available_baudrates  # type: ignore
    )

    def get_available_flows(self) -> List[str]:
        return self._available_flows

    def set_available_flows(self, available_flows: List[str]) -> None:
        self._available_flows = available_flows

    available_flows = Property(QTKeys.QVARIANTLIST, get_available_flows, set_available_flows)  # type: ignore

    def get_available_refresh_rates(self) -> List[str]:
        return self._available_refresh_rates

<<<<<<< HEAD
    def set_available_refresh_rates(self, available_refresh_rates: List[str]) -> None:
        self._available_refresh_rates = available_refresh_rates

    available_refresh_rates = Property(
        QTKeys.QVARIANTLIST, get_available_refresh_rates, set_available_refresh_rates  # type: ignore
    )
=======
class BottomNavbarModel(QObject):  # pylint: disable=too-few-public-methods
    @Slot(BottomNavbarData)  # type: ignore
    def fill_data(self, cp: BottomNavbarData) -> BottomNavbarData:  # pylint:disable=no-self-use
        cp.set_available_ports(BOTTOM_NAVBAR[Keys.AVAILABLE_PORTS])
        cp.set_available_baudrates(BOTTOM_NAVBAR[Keys.AVAILABLE_BAUDRATES])
        cp.set_available_flows(BOTTOM_NAVBAR[Keys.AVAILABLE_FLOWS])
        return cp


class SolutionPositionPoints(QObject):  # pylint: disable=too-many-instance-attributes,too-many-public-methods

    _colors: List[str] = []
    _labels: List[str] = []
    _points: List[List[QPointF]] = [[]]
    _cur_points: List[List[QPointF]] = [[]]
    _valid: bool = False
    _lat_min: float = 0.0
    _lat_max: float = 0.0
    _lon_min: float = 0.0
    _lon_max: float = 0.0
    _available_units: List[str] = []

    def get_valid(self) -> bool:
        """Getter for _valid.

        Returns:
            bool: Whether it is valid or not.
        """
        return self._valid

    def set_valid(self, valid: bool) -> None:
        """Setter for _valid."""
        self._valid = valid

    valid = Property(bool, get_valid, set_valid)

    def get_lat_min(self) -> float:
        """Getter for _lat_min."""
        return self._lat_min

    def set_lat_min(self, lat_min_: float) -> None:
        """Setter for _lat_min."""
        self._lat_min = lat_min_

    lat_min_ = Property(float, get_lat_min, set_lat_min)

    def get_lat_max(self) -> float:
        """Getter for _lat_max."""
        return self._lat_max

    def set_lat_max(self, lat_max_: float) -> None:
        """Setter for _lat_max."""
        self._lat_max = lat_max_

    lat_max_ = Property(float, get_lat_max, set_lat_max)

    def get_lon_min(self) -> float:
        """Getter for _lon_min."""
        return self._lon_min

    def set_lon_min(self, lon_min_: float) -> None:
        """Setter for _lon_min."""
        self._lon_min = lon_min_

    lon_min_ = Property(float, get_lon_min, set_lon_min)

    def get_lon_max(self) -> float:
        """Getter for _lon_max."""
        return self._lon_max

    def set_lon_max(self, lon_max_: float) -> None:
        """Setter for _lon_max."""
        self._lon_max = lon_max_

    lon_max_ = Property(float, get_lon_max, set_lon_max)

    def get_labels(self) -> List[str]:
        return self._labels

    def set_labels(self, labels) -> None:
        self._labels = labels

    labels = Property(QTKeys.QVARIANTLIST, get_labels, set_labels)  # type: ignore

    def get_colors(self) -> List[str]:
        return self._colors

    def set_colors(self, colors) -> None:
        self._colors = colors

    colors = Property(QTKeys.QVARIANTLIST, get_colors, set_colors)  # type: ignore

    def get_points(self) -> List[List[QPointF]]:
        return self._points

    def set_points(self, points) -> None:
        self._points = points

    points = Property(QTKeys.QVARIANTLIST, get_points, set_points)  # type: ignore

    def get_cur_points(self) -> List[List[QPointF]]:
        return self._cur_points

    def set_cur_points(self, cur_points) -> None:
        self._cur_points = cur_points

    cur_points = Property(QTKeys.QVARIANTLIST, get_cur_points, set_cur_points)  # type: ignore

    def get_available_units(self) -> List[str]:
        return self._available_units

    def set_available_units(self, available_units: List[str]) -> None:
        self._available_units = available_units

    available_units = Property(QTKeys.QVARIANTLIST, get_available_units, set_available_units)  # type: ignore

    @Slot(list)  # type: ignore
    def fill_series(self, series_list):
        lines = series_list[0]
        scatters = series_list[1]
        cur_scatters = series_list[2]
        for idx, _ in enumerate(lines):
            lines[idx].replace(self._points[idx])
            scatters[idx].replace(self._points[idx])
            cur_scatters[idx].replace(self._cur_points[idx])


class SolutionPositionModel(QObject):  # pylint: disable=too-few-public-methods
    @Slot(SolutionPositionPoints)  # type: ignore
    def fill_console_points(self, cp: SolutionPositionPoints) -> SolutionPositionPoints:  # pylint:disable=no-self-use
        cp.set_points(SOLUTION_POSITION_TAB[Keys.POINTS])
        cp.set_cur_points(SOLUTION_POSITION_TAB[Keys.CUR_POINTS])
        cp.set_labels(SOLUTION_POSITION_TAB[Keys.LABELS])
        cp.set_colors(SOLUTION_POSITION_TAB[Keys.COLORS])
        cp.set_lat_max(SOLUTION_POSITION_TAB[Keys.LAT_MAX])
        cp.set_lat_min(SOLUTION_POSITION_TAB[Keys.LAT_MIN])
        cp.set_lon_max(SOLUTION_POSITION_TAB[Keys.LON_MAX])
        cp.set_lon_min(SOLUTION_POSITION_TAB[Keys.LON_MIN])
        cp.set_available_units(SOLUTION_POSITION_TAB[Keys.AVAILABLE_UNITS])
        return cp


class SolutionTableEntries(QObject):

    _entries: List[List[str]] = []
    _valid: bool = False

    def get_valid(self) -> bool:
        """Getter for _valid.

        Returns:
            bool: Whether it is valid or not.
        """
        return self._valid

    def set_valid(self, valid: bool) -> None:
        """Setter for _valid."""
        self._valid = valid

    valid = Property(bool, get_valid, set_valid)

    def get_entries(self) -> List[List[str]]:
        """Getter for _entries."""
        return self._entries

    def set_entries(self, entries: List[List[str]]) -> None:
        """Setter for _entries."""
        self._entries = entries

    entries = Property(QTKeys.QVARIANTLIST, get_entries, set_entries)  # type: ignore

    @Slot(list)  # type: ignore
    def fill_series(self, series_list):
        for idx, series in enumerate(series_list):
            series.replace(self._points[idx])


class SolutionTableModel(QObject):  # pylint: disable=too-few-public-methods
    @Slot(SolutionTableEntries)  # type: ignore
    def fill_console_points(self, cp: SolutionTableEntries) -> SolutionTableEntries:  # pylint:disable=no-self-use
        cp.set_entries(SOLUTION_TABLE[Keys.ENTRIES])
        return cp


class SolutionVelocityPoints(QObject):

    _colors: List[str] = []
    _points: List[List[QPointF]] = [[]]
    _valid: bool = False
    _min: float = 0.0
    _max: float = 0.0
    _available_units: List[str] = []

    def get_valid(self) -> bool:
        """Getter for _valid.

        Returns:
            bool: Whether it is valid or not.
        """
        return self._valid

    def set_valid(self, valid: bool) -> None:
        """Setter for _valid."""
        self._valid = valid

    valid = Property(bool, get_valid, set_valid)

    def get_min(self) -> float:
        """Getter for _min."""
        return self._min

    def set_min(self, min_: float) -> None:
        """Setter for _min."""
        self._min = min_

    min_ = Property(float, get_min, set_min)

    def get_max(self) -> float:
        """Getter for _max."""
        return self._max

    def set_max(self, max_: float) -> None:
        """Setter for _max."""
        self._max = max_

    max_ = Property(float, get_max, set_max)

    def get_available_units(self) -> List[str]:
        """Getter for _available_units."""
        return self._available_units

    def set_available_units(self, available_units: List[str]) -> None:
        """Setter for _available_units."""
        self._available_units = available_units

    available_units = Property(QTKeys.QVARIANTLIST, get_available_units, set_available_units)  # type: ignore

    def get_colors(self) -> List[str]:
        return self._colors

    def set_colors(self, colors) -> None:
        self._colors = colors

    colors = Property(QTKeys.QVARIANTLIST, get_colors, set_colors)  # type: ignore

    def get_points(self) -> List[List[QPointF]]:
        return self._points

    def set_points(self, points) -> None:
        self._points = points

    points = Property(QTKeys.QVARIANTLIST, get_points, set_points)  # type: ignore

    @Slot(list)  # type: ignore
    def fill_series(self, series_list):
        for idx, series in enumerate(series_list):
            series.replace(self._points[idx])


class SolutionVelocityModel(QObject):  # pylint: disable=too-few-public-methods
    @Slot(SolutionVelocityPoints)  # type: ignore
    def fill_console_points(self, cp: SolutionVelocityPoints) -> SolutionVelocityPoints:  # pylint:disable=no-self-use
        cp.set_points(SOLUTION_VELOCITY_TAB[Keys.POINTS])
        cp.set_colors(SOLUTION_VELOCITY_TAB[Keys.COLORS])
        cp.set_max(SOLUTION_VELOCITY_TAB[Keys.MAX])
        cp.set_min(SOLUTION_VELOCITY_TAB[Keys.MIN])
        cp.set_available_units(SOLUTION_VELOCITY_TAB[Keys.AVAILABLE_UNITS])
        return cp


class TrackingSignalsPoints(QObject):

    _colors: List[str] = []
    _check_labels: List[str] = []
    _labels: List[str] = []
    _points: List[List[QPointF]] = [[]]
    _valid: bool = False
    _min: float = 0.0
    _max: float = 0.0
>>>>>>> 1ae8e433

    def get_connected(self) -> bool:
        """Getter for _connected.

        Returns:
            bool: Whether a connection is live or not.
        """
<<<<<<< HEAD
        return self._connected

    def set_connected(self, connected: bool) -> None:
        """Setter for _connected.
        """
        self._connected = connected
=======
        return self._valid

    def set_valid(self, valid: bool) -> None:
        """Setter for _valid."""
        self._valid = valid

    valid = Property(bool, get_valid, set_valid)

    def get_min(self) -> float:
        """Getter for _min."""
        return self._min

    def set_min(self, min_: float) -> None:
        """Setter for _min."""
        self._min = min_

    min_ = Property(float, get_min, set_min)

    def get_max(self) -> float:
        """Getter for _max."""
        return self._max

    def set_max(self, max_: float) -> None:
        """Setter for _max."""
        self._max = max_

    max_ = Property(float, get_max, set_max)

    def get_check_labels(self) -> List[str]:
        return self._check_labels

    def set_check_labels(self, check_labels) -> None:
        self._check_labels = check_labels
>>>>>>> 1ae8e433

    connected = Property(bool, get_connected, set_connected)


class BottomNavbarModel(QObject):  # pylint: disable=too-few-public-methods
    @Slot(BottomNavbarData)  # type: ignore
    def fill_data(self, cp: BottomNavbarData) -> BottomNavbarData:  # pylint:disable=no-self-use
        cp.set_available_ports(BOTTOM_NAVBAR[Keys.AVAILABLE_PORTS])
        cp.set_available_baudrates(BOTTOM_NAVBAR[Keys.AVAILABLE_BAUDRATES])
        cp.set_available_flows(BOTTOM_NAVBAR[Keys.AVAILABLE_FLOWS])
        cp.set_available_refresh_rates(BOTTOM_NAVBAR[Keys.AVAILABLE_REFRESH_RATES])
        cp.set_connected(BOTTOM_NAVBAR[Keys.CONNECTED])
        return cp


def is_frozen() -> bool:
    """Check whether the application is frozen.

    FBS and nuitka agnostic.

    Returns:
        bool: Whether the application is frozen.
    """
    return getattr(sys, "frozen", False) or "__compiled__" in globals()


def get_capnp_path() -> str:
    """Get the path to the capnp file based on current installer.

    Returns:
        str: The path to the capnp file.
    """

    d = os.path.dirname(sys.executable)
    path = ""
    if is_frozen():
        path = os.path.join(d, CONSOLE_BACKEND_CAPNP_PATH)
    else:
        path = os.path.join(os.path.dirname(os.path.dirname(__file__)), "resources/base", CONSOLE_BACKEND_CAPNP_PATH)
    return path


def handle_cli_arguments(args: argparse.Namespace, constants: QObject):
    if args.no_opengl:
        constants.setProperty("useOpenGL", False)  # type: ignore
    if args.refresh_rate is not None:
        constants.setProperty("currentRefreshRate", args.refresh_rate)  # type: ignore
    if args.tab is not None:
        layout_idxs = TAB_LAYOUT[args.tab]
        constants.setProperty("initialMainTabIndex", layout_idxs[MAIN_INDEX])  # type: ignore
        constants.setProperty("initialSubTabIndex", layout_idxs[SUB_INDEX])  # type: ignore


if __name__ == "__main__":
    parser = argparse.ArgumentParser(add_help=False, usage=argparse.SUPPRESS)
    parser.add_argument("--no-opengl", action="store_false")
    parser.add_argument("--refresh-rate")
    parser.add_argument("--tab")

    args_main, _ = parser.parse_known_args()

    QtCore.QCoreApplication.setAttribute(QtCore.Qt.AA_EnableHighDpiScaling)
    QtCore.QCoreApplication.setAttribute(QtCore.Qt.AA_UseHighDpiPixmaps)
    app = QApplication()

    qmlRegisterType(LogPanelData, "SwiftConsole", 1, 0, "LogPanelData")  # type: ignore
    qmlRegisterType(BottomNavbarData, "SwiftConsole", 1, 0, "BottomNavbarData")  # type: ignore
    qmlRegisterType(SolutionPositionPoints, "SwiftConsole", 1, 0, "SolutionPositionPoints")  # type: ignore
    qmlRegisterType(SolutionTableEntries, "SwiftConsole", 1, 0, "SolutionTableEntries")  # type: ignore
    qmlRegisterType(SolutionVelocityPoints, "SwiftConsole", 1, 0, "SolutionVelocityPoints")  # type: ignore
    qmlRegisterType(TrackingSignalsPoints, "SwiftConsole", 1, 0, "TrackingSignalsPoints")  # type: ignore
    qmlRegisterType(ObservationData, "SwiftConsole", 1, 0, "ObservationData")  # type: ignore

    engine = QtQml.QQmlApplicationEngine()

    capnp_path = get_capnp_path()

    engine.addImportPath("PySide2")

    engine.load(QUrl("qrc:/view.qml"))

    messages_main = capnp.load(capnp_path)  # pylint: disable=no-member

    backend_main = console_backend.server.Server()  # pylint: disable=no-member
    endpoint_main = backend_main.start()

    data_model = DataModel(endpoint_main, messages_main)
    log_panel_model = LogPanelModel()
    bottom_navbar_model = BottomNavbarModel()
    solution_position_model = SolutionPositionModel()
    solution_table_model = SolutionTableModel()
    solution_velocity_model = SolutionVelocityModel()
    tracking_signals_model = TrackingSignalsModel()
    remote_observation_model = ObservationModel()
    local_observation_model = ObservationModel()
    root_context = engine.rootContext()
    root_context.setContextProperty("log_panel_model", log_panel_model)
    root_context.setContextProperty("bottom_navbar_model", bottom_navbar_model)
    root_context.setContextProperty("solution_position_model", solution_position_model)
    root_context.setContextProperty("solution_table_model", solution_table_model)
    root_context.setContextProperty("solution_velocity_model", solution_velocity_model)
    root_context.setContextProperty("tracking_signals_model", tracking_signals_model)
    root_context.setContextProperty("remote_observation_model", remote_observation_model)
    root_context.setContextProperty("local_observation_model", local_observation_model)
    root_context.setContextProperty("data_model", data_model)

<<<<<<< HEAD
    # Unfortunately it is not possible to access singletons directly using the PySide2 API.
    # This approach stores the constants somwhere that can be grabbed and manipulated.
    component = QQmlComponent(engine)
    component.setData(
        b'import QtQuick 2.0\nimport "Constants"\nItem{ property var constants: Constants }',  # type: ignore
        QUrl("qrc:/grabConstants.qml"),
    )
    constants_main = component.create()
    constants_main = constants_main.property("constants")  # type: ignore

    handle_cli_arguments(args_main, constants_main)

    threading.Thread(target=receive_messages, args=(app, backend_main, messages_main), daemon=True).start()
=======
    threading.Thread(
        target=receive_messages,
        args=(
            app,
            backend_main,
            messages_main,
        ),
        daemon=True,
    ).start()
>>>>>>> 1ae8e433
    sys.exit(app.exec_())<|MERGE_RESOLUTION|>--- conflicted
+++ resolved
@@ -67,14 +67,38 @@
 SUB_INDEX = "SUB_INDEX"
 
 TAB_LAYOUT = {
-    Tabs.TRACKING_SIGNALS: {MAIN_INDEX: 0, SUB_INDEX: 0,},
-    Tabs.SOLUTION_POSITION: {MAIN_INDEX: 1, SUB_INDEX: 0,},
-    Tabs.SOLUTION_VELOCITY: {MAIN_INDEX: 1, SUB_INDEX: 1,},
-    Tabs.BASELINE: {MAIN_INDEX: 2, SUB_INDEX: 0,},
-    Tabs.OBSERVATIONS: {MAIN_INDEX: 3, SUB_INDEX: 0,},
-    Tabs.SETTINGS: {MAIN_INDEX: 4, SUB_INDEX: 0,},
-    Tabs.UPDATE: {MAIN_INDEX: 5, SUB_INDEX: 0,},
-    Tabs.ADVANCED: {MAIN_INDEX: 6, SUB_INDEX: 0,},
+    Tabs.TRACKING_SIGNALS: {
+        MAIN_INDEX: 0,
+        SUB_INDEX: 0,
+    },
+    Tabs.SOLUTION_POSITION: {
+        MAIN_INDEX: 1,
+        SUB_INDEX: 0,
+    },
+    Tabs.SOLUTION_VELOCITY: {
+        MAIN_INDEX: 1,
+        SUB_INDEX: 1,
+    },
+    Tabs.BASELINE: {
+        MAIN_INDEX: 2,
+        SUB_INDEX: 0,
+    },
+    Tabs.OBSERVATIONS: {
+        MAIN_INDEX: 3,
+        SUB_INDEX: 0,
+    },
+    Tabs.SETTINGS: {
+        MAIN_INDEX: 4,
+        SUB_INDEX: 0,
+    },
+    Tabs.UPDATE: {
+        MAIN_INDEX: 5,
+        SUB_INDEX: 0,
+    },
+    Tabs.ADVANCED: {
+        MAIN_INDEX: 6,
+        SUB_INDEX: 0,
+    },
 }
 
 LOG_PANEL: Dict[str, Any] = {
@@ -348,294 +372,12 @@
     def get_available_refresh_rates(self) -> List[str]:
         return self._available_refresh_rates
 
-<<<<<<< HEAD
     def set_available_refresh_rates(self, available_refresh_rates: List[str]) -> None:
         self._available_refresh_rates = available_refresh_rates
 
     available_refresh_rates = Property(
         QTKeys.QVARIANTLIST, get_available_refresh_rates, set_available_refresh_rates  # type: ignore
     )
-=======
-class BottomNavbarModel(QObject):  # pylint: disable=too-few-public-methods
-    @Slot(BottomNavbarData)  # type: ignore
-    def fill_data(self, cp: BottomNavbarData) -> BottomNavbarData:  # pylint:disable=no-self-use
-        cp.set_available_ports(BOTTOM_NAVBAR[Keys.AVAILABLE_PORTS])
-        cp.set_available_baudrates(BOTTOM_NAVBAR[Keys.AVAILABLE_BAUDRATES])
-        cp.set_available_flows(BOTTOM_NAVBAR[Keys.AVAILABLE_FLOWS])
-        return cp
-
-
-class SolutionPositionPoints(QObject):  # pylint: disable=too-many-instance-attributes,too-many-public-methods
-
-    _colors: List[str] = []
-    _labels: List[str] = []
-    _points: List[List[QPointF]] = [[]]
-    _cur_points: List[List[QPointF]] = [[]]
-    _valid: bool = False
-    _lat_min: float = 0.0
-    _lat_max: float = 0.0
-    _lon_min: float = 0.0
-    _lon_max: float = 0.0
-    _available_units: List[str] = []
-
-    def get_valid(self) -> bool:
-        """Getter for _valid.
-
-        Returns:
-            bool: Whether it is valid or not.
-        """
-        return self._valid
-
-    def set_valid(self, valid: bool) -> None:
-        """Setter for _valid."""
-        self._valid = valid
-
-    valid = Property(bool, get_valid, set_valid)
-
-    def get_lat_min(self) -> float:
-        """Getter for _lat_min."""
-        return self._lat_min
-
-    def set_lat_min(self, lat_min_: float) -> None:
-        """Setter for _lat_min."""
-        self._lat_min = lat_min_
-
-    lat_min_ = Property(float, get_lat_min, set_lat_min)
-
-    def get_lat_max(self) -> float:
-        """Getter for _lat_max."""
-        return self._lat_max
-
-    def set_lat_max(self, lat_max_: float) -> None:
-        """Setter for _lat_max."""
-        self._lat_max = lat_max_
-
-    lat_max_ = Property(float, get_lat_max, set_lat_max)
-
-    def get_lon_min(self) -> float:
-        """Getter for _lon_min."""
-        return self._lon_min
-
-    def set_lon_min(self, lon_min_: float) -> None:
-        """Setter for _lon_min."""
-        self._lon_min = lon_min_
-
-    lon_min_ = Property(float, get_lon_min, set_lon_min)
-
-    def get_lon_max(self) -> float:
-        """Getter for _lon_max."""
-        return self._lon_max
-
-    def set_lon_max(self, lon_max_: float) -> None:
-        """Setter for _lon_max."""
-        self._lon_max = lon_max_
-
-    lon_max_ = Property(float, get_lon_max, set_lon_max)
-
-    def get_labels(self) -> List[str]:
-        return self._labels
-
-    def set_labels(self, labels) -> None:
-        self._labels = labels
-
-    labels = Property(QTKeys.QVARIANTLIST, get_labels, set_labels)  # type: ignore
-
-    def get_colors(self) -> List[str]:
-        return self._colors
-
-    def set_colors(self, colors) -> None:
-        self._colors = colors
-
-    colors = Property(QTKeys.QVARIANTLIST, get_colors, set_colors)  # type: ignore
-
-    def get_points(self) -> List[List[QPointF]]:
-        return self._points
-
-    def set_points(self, points) -> None:
-        self._points = points
-
-    points = Property(QTKeys.QVARIANTLIST, get_points, set_points)  # type: ignore
-
-    def get_cur_points(self) -> List[List[QPointF]]:
-        return self._cur_points
-
-    def set_cur_points(self, cur_points) -> None:
-        self._cur_points = cur_points
-
-    cur_points = Property(QTKeys.QVARIANTLIST, get_cur_points, set_cur_points)  # type: ignore
-
-    def get_available_units(self) -> List[str]:
-        return self._available_units
-
-    def set_available_units(self, available_units: List[str]) -> None:
-        self._available_units = available_units
-
-    available_units = Property(QTKeys.QVARIANTLIST, get_available_units, set_available_units)  # type: ignore
-
-    @Slot(list)  # type: ignore
-    def fill_series(self, series_list):
-        lines = series_list[0]
-        scatters = series_list[1]
-        cur_scatters = series_list[2]
-        for idx, _ in enumerate(lines):
-            lines[idx].replace(self._points[idx])
-            scatters[idx].replace(self._points[idx])
-            cur_scatters[idx].replace(self._cur_points[idx])
-
-
-class SolutionPositionModel(QObject):  # pylint: disable=too-few-public-methods
-    @Slot(SolutionPositionPoints)  # type: ignore
-    def fill_console_points(self, cp: SolutionPositionPoints) -> SolutionPositionPoints:  # pylint:disable=no-self-use
-        cp.set_points(SOLUTION_POSITION_TAB[Keys.POINTS])
-        cp.set_cur_points(SOLUTION_POSITION_TAB[Keys.CUR_POINTS])
-        cp.set_labels(SOLUTION_POSITION_TAB[Keys.LABELS])
-        cp.set_colors(SOLUTION_POSITION_TAB[Keys.COLORS])
-        cp.set_lat_max(SOLUTION_POSITION_TAB[Keys.LAT_MAX])
-        cp.set_lat_min(SOLUTION_POSITION_TAB[Keys.LAT_MIN])
-        cp.set_lon_max(SOLUTION_POSITION_TAB[Keys.LON_MAX])
-        cp.set_lon_min(SOLUTION_POSITION_TAB[Keys.LON_MIN])
-        cp.set_available_units(SOLUTION_POSITION_TAB[Keys.AVAILABLE_UNITS])
-        return cp
-
-
-class SolutionTableEntries(QObject):
-
-    _entries: List[List[str]] = []
-    _valid: bool = False
-
-    def get_valid(self) -> bool:
-        """Getter for _valid.
-
-        Returns:
-            bool: Whether it is valid or not.
-        """
-        return self._valid
-
-    def set_valid(self, valid: bool) -> None:
-        """Setter for _valid."""
-        self._valid = valid
-
-    valid = Property(bool, get_valid, set_valid)
-
-    def get_entries(self) -> List[List[str]]:
-        """Getter for _entries."""
-        return self._entries
-
-    def set_entries(self, entries: List[List[str]]) -> None:
-        """Setter for _entries."""
-        self._entries = entries
-
-    entries = Property(QTKeys.QVARIANTLIST, get_entries, set_entries)  # type: ignore
-
-    @Slot(list)  # type: ignore
-    def fill_series(self, series_list):
-        for idx, series in enumerate(series_list):
-            series.replace(self._points[idx])
-
-
-class SolutionTableModel(QObject):  # pylint: disable=too-few-public-methods
-    @Slot(SolutionTableEntries)  # type: ignore
-    def fill_console_points(self, cp: SolutionTableEntries) -> SolutionTableEntries:  # pylint:disable=no-self-use
-        cp.set_entries(SOLUTION_TABLE[Keys.ENTRIES])
-        return cp
-
-
-class SolutionVelocityPoints(QObject):
-
-    _colors: List[str] = []
-    _points: List[List[QPointF]] = [[]]
-    _valid: bool = False
-    _min: float = 0.0
-    _max: float = 0.0
-    _available_units: List[str] = []
-
-    def get_valid(self) -> bool:
-        """Getter for _valid.
-
-        Returns:
-            bool: Whether it is valid or not.
-        """
-        return self._valid
-
-    def set_valid(self, valid: bool) -> None:
-        """Setter for _valid."""
-        self._valid = valid
-
-    valid = Property(bool, get_valid, set_valid)
-
-    def get_min(self) -> float:
-        """Getter for _min."""
-        return self._min
-
-    def set_min(self, min_: float) -> None:
-        """Setter for _min."""
-        self._min = min_
-
-    min_ = Property(float, get_min, set_min)
-
-    def get_max(self) -> float:
-        """Getter for _max."""
-        return self._max
-
-    def set_max(self, max_: float) -> None:
-        """Setter for _max."""
-        self._max = max_
-
-    max_ = Property(float, get_max, set_max)
-
-    def get_available_units(self) -> List[str]:
-        """Getter for _available_units."""
-        return self._available_units
-
-    def set_available_units(self, available_units: List[str]) -> None:
-        """Setter for _available_units."""
-        self._available_units = available_units
-
-    available_units = Property(QTKeys.QVARIANTLIST, get_available_units, set_available_units)  # type: ignore
-
-    def get_colors(self) -> List[str]:
-        return self._colors
-
-    def set_colors(self, colors) -> None:
-        self._colors = colors
-
-    colors = Property(QTKeys.QVARIANTLIST, get_colors, set_colors)  # type: ignore
-
-    def get_points(self) -> List[List[QPointF]]:
-        return self._points
-
-    def set_points(self, points) -> None:
-        self._points = points
-
-    points = Property(QTKeys.QVARIANTLIST, get_points, set_points)  # type: ignore
-
-    @Slot(list)  # type: ignore
-    def fill_series(self, series_list):
-        for idx, series in enumerate(series_list):
-            series.replace(self._points[idx])
-
-
-class SolutionVelocityModel(QObject):  # pylint: disable=too-few-public-methods
-    @Slot(SolutionVelocityPoints)  # type: ignore
-    def fill_console_points(self, cp: SolutionVelocityPoints) -> SolutionVelocityPoints:  # pylint:disable=no-self-use
-        cp.set_points(SOLUTION_VELOCITY_TAB[Keys.POINTS])
-        cp.set_colors(SOLUTION_VELOCITY_TAB[Keys.COLORS])
-        cp.set_max(SOLUTION_VELOCITY_TAB[Keys.MAX])
-        cp.set_min(SOLUTION_VELOCITY_TAB[Keys.MIN])
-        cp.set_available_units(SOLUTION_VELOCITY_TAB[Keys.AVAILABLE_UNITS])
-        return cp
-
-
-class TrackingSignalsPoints(QObject):
-
-    _colors: List[str] = []
-    _check_labels: List[str] = []
-    _labels: List[str] = []
-    _points: List[List[QPointF]] = [[]]
-    _valid: bool = False
-    _min: float = 0.0
-    _max: float = 0.0
->>>>>>> 1ae8e433
 
     def get_connected(self) -> bool:
         """Getter for _connected.
@@ -643,48 +385,11 @@
         Returns:
             bool: Whether a connection is live or not.
         """
-<<<<<<< HEAD
         return self._connected
 
     def set_connected(self, connected: bool) -> None:
-        """Setter for _connected.
-        """
+        """Setter for _connected."""
         self._connected = connected
-=======
-        return self._valid
-
-    def set_valid(self, valid: bool) -> None:
-        """Setter for _valid."""
-        self._valid = valid
-
-    valid = Property(bool, get_valid, set_valid)
-
-    def get_min(self) -> float:
-        """Getter for _min."""
-        return self._min
-
-    def set_min(self, min_: float) -> None:
-        """Setter for _min."""
-        self._min = min_
-
-    min_ = Property(float, get_min, set_min)
-
-    def get_max(self) -> float:
-        """Getter for _max."""
-        return self._max
-
-    def set_max(self, max_: float) -> None:
-        """Setter for _max."""
-        self._max = max_
-
-    max_ = Property(float, get_max, set_max)
-
-    def get_check_labels(self) -> List[str]:
-        return self._check_labels
-
-    def set_check_labels(self, check_labels) -> None:
-        self._check_labels = check_labels
->>>>>>> 1ae8e433
 
     connected = Property(bool, get_connected, set_connected)
 
@@ -791,7 +496,6 @@
     root_context.setContextProperty("local_observation_model", local_observation_model)
     root_context.setContextProperty("data_model", data_model)
 
-<<<<<<< HEAD
     # Unfortunately it is not possible to access singletons directly using the PySide2 API.
     # This approach stores the constants somwhere that can be grabbed and manipulated.
     component = QQmlComponent(engine)
@@ -804,8 +508,6 @@
 
     handle_cli_arguments(args_main, constants_main)
 
-    threading.Thread(target=receive_messages, args=(app, backend_main, messages_main), daemon=True).start()
-=======
     threading.Thread(
         target=receive_messages,
         args=(
@@ -815,5 +517,4 @@
         ),
         daemon=True,
     ).start()
->>>>>>> 1ae8e433
     sys.exit(app.exec_())