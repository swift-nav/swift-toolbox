--- conflicted
+++ resolved
@@ -1,14 +1,3 @@
-<<<<<<< HEAD
-﻿pycapnp==1.1.0
-=======
-altgraph==0.17.2; sys_platform == "darwin" and python_version >= "3.5"
-fbs @ git+https://github.com/silverjam/fbs.git@master
-future==0.18.2; sys_platform == "win32" and python_version >= "3.5" and python_full_version >= "3.6.0"
-macholib==1.15.2; sys_platform == "darwin" and python_version >= "3.5"
-pefile==2021.9.3; sys_platform == "win32" and python_version >= "3.5" and python_full_version >= "3.6.0"
 pycapnp==1.1.0
-pyinstaller-hooks-contrib==2021.3; python_version >= "3.5"
-pyinstaller==4.2; python_version >= "3.5"
->>>>>>> ea998542
 pyside2==5.15.2; (python_version >= "2.7" and python_full_version < "3.0.0") or (python_full_version >= "3.5.0" and python_version < "3.10")
 shiboken2==5.15.2; python_version >= "2.7" and python_full_version < "3.0.0" or python_full_version >= "3.5.0" and python_version < "3.10"