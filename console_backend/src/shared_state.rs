--- conflicted
+++ resolved
@@ -376,11 +376,8 @@
     pub(crate) advanced_networking_update: Option<AdvancedNetworkingState>,
     pub(crate) auto_survey_data: AutoSurveyData,
     pub(crate) heartbeat_data: Heartbeat,
-<<<<<<< HEAD
     pub(crate) visible_tab: TabName,
-=======
     pub(crate) event_channel: (Sender<EventType>, Receiver<EventType>),
->>>>>>> 914966e4
 }
 
 impl SharedStateInner {
@@ -408,11 +405,8 @@
             advanced_networking_update: None,
             auto_survey_data: AutoSurveyData::new(),
             heartbeat_data,
-<<<<<<< HEAD
             visible_tab: TabName::Unknown,
-=======
             event_channel: unbounded(),
->>>>>>> 914966e4
         }
     }
 }
