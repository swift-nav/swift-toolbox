//! ```cargo
//! [package]
//! edition = "2018"
//! [dependencies]
//! strum = "*"
//! strum_macros = "*"
//! ```

#![allow(clippy::collapsible_else_if)]
#![allow(clippy::double_parens)] // https://github.com/adsharma/py2many/issues/17
#![allow(clippy::map_identity)]
#![allow(clippy::needless_return)]
#![allow(clippy::print_literal)]
#![allow(clippy::ptr_arg)]
#![allow(clippy::redundant_static_lifetimes)] // https://github.com/adsharma/py2many/issues/266
#![allow(clippy::unnecessary_cast)]
#![allow(clippy::upper_case_acronyms)]
#![allow(clippy::useless_vec)]
#![allow(non_camel_case_types)]
#![allow(non_snake_case)]
#![allow(non_upper_case_globals)]
#![allow(unused_imports)]
#![allow(unused_mut)]
#![allow(unused_parens)]

extern crate strum;
extern crate strum_macros;
use strum_macros::{Display, EnumString, EnumVariantNames};

#[derive(Clone, Debug, Display, EnumString, EnumVariantNames, Eq, Hash, PartialEq)]
pub enum Tabs {
    #[strum(serialize = "TRACKING_SIGNALS")]
    TRACKING_SIGNALS,
    #[strum(serialize = "TRACKING_SKYPLOT")]
    TRACKING_SKYPLOT,
    #[strum(serialize = "SOLUTION_POSITION")]
    SOLUTION_POSITION,
    #[strum(serialize = "SOLUTION_VELOCITY")]
    SOLUTION_VELOCITY,
    #[strum(serialize = "BASELINE")]
    BASELINE,
    #[strum(serialize = "OBSERVATIONS")]
    OBSERVATIONS,
    #[strum(serialize = "SETTINGS")]
    SETTINGS,
    #[strum(serialize = "UPDATE")]
    UPDATE,
    #[strum(serialize = "ADVANCED_SYSTEM_MONITOR")]
    ADVANCED_SYSTEM_MONITOR,
    #[strum(serialize = "ADVANCED_INS")]
    ADVANCED_INS,
    #[strum(serialize = "ADVANCED_MAGNETOMETER")]
    ADVANCED_MAGNETOMETER,
    #[strum(serialize = "ADVANCED_NETWORKING")]
    ADVANCED_NETWORKING,
    #[strum(serialize = "ADVANCED_SPECTRUM_ANALYZER")]
    ADVANCED_SPECTRUM_ANALYZER,
}

#[derive(Clone, Debug, Display, EnumString, EnumVariantNames, Eq, Hash, PartialEq)]
pub enum FusionStatus {
    #[strum(serialize = "UNKNOWN")]
    UNKNOWN,
    #[strum(serialize = "WARNING")]
    WARNING,
    #[strum(serialize = "OK")]
    OK,
}

#[derive(Clone, Debug, Display, EnumString, EnumVariantNames, Eq, Hash, PartialEq)]
pub enum SbpLogging {
    #[strum(serialize = "OFF")]
    OFF,
    #[strum(serialize = "SBP_JSON")]
    SBP_JSON,
    #[strum(serialize = "SBP")]
    SBP,
}

#[derive(Clone, Debug, Display, EnumString, EnumVariantNames, Eq, Hash, PartialEq)]
pub enum CsvLogging {
    #[strum(serialize = "OFF")]
    OFF,
    #[strum(serialize = "ON")]
    ON,
}

#[derive(Clone, Debug, Display, EnumString, EnumVariantNames, Eq, Hash, PartialEq)]
pub enum LogLevel {
    #[strum(serialize = "ERROR")]
    ERROR,
    #[strum(serialize = "WARNING")]
    WARNING,
    #[strum(serialize = "NOTICE")]
    NOTICE,
    #[strum(serialize = "INFO")]
    INFO,
    #[strum(serialize = "DEBUG")]
    DEBUG,
}

#[derive(Clone, Debug, Display, EnumString, EnumVariantNames, Eq, Hash, PartialEq)]
pub enum Keys {
    #[strum(serialize = "POINTS")]
    POINTS,
    #[strum(serialize = "LABELS")]
    LABELS,
    #[strum(serialize = "CHECK_LABELS")]
    CHECK_LABELS,
    #[strum(serialize = "COLORS")]
    COLORS,
    #[strum(serialize = "MAX")]
    MAX,
    #[strum(serialize = "MIN")]
    MIN,
    #[strum(serialize = "AVAILABLE_UNITS")]
    AVAILABLE_UNITS,
    #[strum(serialize = "ENTRIES")]
    ENTRIES,
    #[strum(serialize = "LAT_MAX")]
    LAT_MAX,
    #[strum(serialize = "LAT_MIN")]
    LAT_MIN,
    #[strum(serialize = "LON_MAX")]
    LON_MAX,
    #[strum(serialize = "LON_MIN")]
    LON_MIN,
    #[strum(serialize = "N_MAX")]
    N_MAX,
    #[strum(serialize = "N_MIN")]
    N_MIN,
    #[strum(serialize = "E_MAX")]
    E_MAX,
    #[strum(serialize = "E_MIN")]
    E_MIN,
    #[strum(serialize = "CUR_POINTS")]
    CUR_POINTS,
    #[strum(serialize = "AVAILABLE_PORTS")]
    AVAILABLE_PORTS,
    #[strum(serialize = "AVAILABLE_BAUDRATES")]
    AVAILABLE_BAUDRATES,
    #[strum(serialize = "AVAILABLE_FLOWS")]
    AVAILABLE_FLOWS,
    #[strum(serialize = "AVAILABLE_REFRESH_RATES")]
    AVAILABLE_REFRESH_RATES,
    #[strum(serialize = "REMOTE")]
    REMOTE,
    #[strum(serialize = "TOW")]
    TOW,
    #[strum(serialize = "WEEK")]
    WEEK,
    #[strum(serialize = "ROWS")]
    ROWS,
    #[strum(serialize = "PREVIOUS_HOSTS")]
    PREVIOUS_HOSTS,
    #[strum(serialize = "PREVIOUS_PORTS")]
    PREVIOUS_PORTS,
    #[strum(serialize = "PREVIOUS_FILES")]
    PREVIOUS_FILES,
    #[strum(serialize = "CONNECTED")]
    CONNECTED,
    #[strum(serialize = "PORT")]
    PORT,
    #[strum(serialize = "POS")]
    POS,
    #[strum(serialize = "RTK")]
    RTK,
    #[strum(serialize = "SATS")]
    SATS,
    #[strum(serialize = "CORR_AGE")]
    CORR_AGE,
    #[strum(serialize = "INS")]
    INS,
    #[strum(serialize = "DATA_RATE")]
    DATA_RATE,
    #[strum(serialize = "SOLID_CONNECTION")]
    SOLID_CONNECTION,
    #[strum(serialize = "PREVIOUS_FOLDERS")]
    PREVIOUS_FOLDERS,
    #[strum(serialize = "SBP_LOGGING")]
    SBP_LOGGING,
    #[strum(serialize = "CSV_LOGGING")]
    CSV_LOGGING,
    #[strum(serialize = "SBP_LOGGING_LABELS")]
    SBP_LOGGING_LABELS,
    #[strum(serialize = "LOG_LEVEL_LABELS")]
    LOG_LEVEL_LABELS,
    #[strum(serialize = "FIELDS_DATA")]
    FIELDS_DATA,
    #[strum(serialize = "XMIN_OFFSET")]
    XMIN_OFFSET,
    #[strum(serialize = "GNSSPOS")]
    GNSSPOS,
    #[strum(serialize = "GNSSVEL")]
    GNSSVEL,
    #[strum(serialize = "WHEELTICKS")]
    WHEELTICKS,
    #[strum(serialize = "SPEED")]
    SPEED,
    #[strum(serialize = "NHC")]
    NHC,
    #[strum(serialize = "ZEROVEL")]
    ZEROVEL,
    #[strum(serialize = "YMIN")]
    YMIN,
    #[strum(serialize = "YMAX")]
    YMAX,
    #[strum(serialize = "LOG_LEVEL")]
    LOG_LEVEL,
    #[strum(serialize = "CHANNEL")]
    CHANNEL,
    #[strum(serialize = "XMIN")]
    XMIN,
    #[strum(serialize = "XMAX")]
    XMAX,
    #[strum(serialize = "HARDWARE_REVISION")]
    HARDWARE_REVISION,
    #[strum(serialize = "FW_VERSION_CURRENT")]
    FW_VERSION_CURRENT,
    #[strum(serialize = "FW_VERSION_LATEST")]
    FW_VERSION_LATEST,
    #[strum(serialize = "FW_LOCAL_FILENAME")]
    FW_LOCAL_FILENAME,
    #[strum(serialize = "DIRECTORY")]
    DIRECTORY,
    #[strum(serialize = "DOWNLOADING")]
    DOWNLOADING,
    #[strum(serialize = "UPGRADING")]
    UPGRADING,
    #[strum(serialize = "FW_TEXT")]
    FW_TEXT,
    #[strum(serialize = "FILEIO_LOCAL_FILEPATH")]
    FILEIO_LOCAL_FILEPATH,
    #[strum(serialize = "FILEIO_DESTINATION_FILEPATH")]
    FILEIO_DESTINATION_FILEPATH,
    #[strum(serialize = "TITLE")]
    TITLE,
    #[strum(serialize = "IMPORT_STATUS")]
    IMPORT_STATUS,
    #[strum(serialize = "FW_OUTDATED")]
    FW_OUTDATED,
    #[strum(serialize = "FW_V2_OUTDATED")]
    FW_V2_OUTDATED,
    #[strum(serialize = "SERIAL_PROMPT")]
    SERIAL_PROMPT,
    #[strum(serialize = "CONSOLE_OUTDATED")]
    CONSOLE_OUTDATED,
    #[strum(serialize = "CONSOLE_VERSION_CURRENT")]
    CONSOLE_VERSION_CURRENT,
    #[strum(serialize = "CONSOLE_VERSION_LATEST")]
    CONSOLE_VERSION_LATEST,
    #[strum(serialize = "OBS_PERIOD")]
    OBS_PERIOD,
    #[strum(serialize = "OBS_LATENCY")]
    OBS_LATENCY,
    #[strum(serialize = "THREADS_TABLE")]
    THREADS_TABLE,
    #[strum(serialize = "CSAC_TELEM_LIST")]
    CSAC_TELEM_LIST,
    #[strum(serialize = "ZYNQ_TEMP")]
    ZYNQ_TEMP,
    #[strum(serialize = "FE_TEMP")]
    FE_TEMP,
    #[strum(serialize = "CSAC_RECEIVED")]
    CSAC_RECEIVED,
    #[strum(serialize = "RUNNING")]
    RUNNING,
    #[strum(serialize = "NETWORK_INFO")]
    NETWORK_INFO,
    #[strum(serialize = "IP_ADDRESS")]
    IP_ADDRESS,
<<<<<<< HEAD
    #[strum(serialize = "RECOMMENDED_INS_SETTINGS")]
    RECOMMENDED_INS_SETTINGS,
    #[strum(serialize = "NEW_INS_CONFIRMATON")]
    NEW_INS_CONFIRMATON,
=======
    #[strum(serialize = "ANTENNA_STATUS")]
    ANTENNA_STATUS,
>>>>>>> 9614e700
}

#[derive(Clone, Debug, Display, EnumString, EnumVariantNames, Eq, Hash, PartialEq)]
pub enum ApplicationStates {
    #[strum(serialize = "CLOSE")]
    CLOSE,
    #[strum(serialize = "CONNECTED")]
    CONNECTED,
    #[strum(serialize = "DISCONNECTED")]
    DISCONNECTED,
}

#[derive(Clone, Debug, Display, EnumString, EnumVariantNames, Eq, Hash, PartialEq)]
pub enum QTKeys {
    #[strum(serialize = "QVariantList")]
    QVARIANTLIST,
    #[strum(serialize = "QVariant")]
    QVARIANT,
}

#[derive(Clone, Debug, Display, EnumString, EnumVariantNames, Eq, Hash, PartialEq)]
pub enum ApplicationMetadata {
    #[strum(serialize = "Swift Navigation")]
    ORGANIZATION_NAME,
    #[strum(serialize = "swiftnav.com")]
    ORGANIZATION_DOMAIN,
    #[strum(serialize = "console_pp")]
    APPLICATION_NAME,
}<|MERGE_RESOLUTION|>--- conflicted
+++ resolved
@@ -269,15 +269,12 @@
     NETWORK_INFO,
     #[strum(serialize = "IP_ADDRESS")]
     IP_ADDRESS,
-<<<<<<< HEAD
     #[strum(serialize = "RECOMMENDED_INS_SETTINGS")]
     RECOMMENDED_INS_SETTINGS,
     #[strum(serialize = "NEW_INS_CONFIRMATON")]
     NEW_INS_CONFIRMATON,
-=======
     #[strum(serialize = "ANTENNA_STATUS")]
     ANTENNA_STATUS,
->>>>>>> 9614e700
 }
 
 #[derive(Clone, Debug, Display, EnumString, EnumVariantNames, Eq, Hash, PartialEq)]
