import "../Constants"
import QtQuick 2.5
import QtQuick.Controls 2.15
import QtQuick.Layouts 1.15

Item {
    property alias revision: hardwareRevisionText.text

    RowLayout {
        id: hardwareRevision

        anchors.fill: parent
        width: parent.width
        height: parent.height
        spacing: Constants.updateTab.labelTextAreaSpacing

        Rectangle {
            Layout.preferredWidth: Constants.updateTab.hardwareRevisionLabelWidth
            Layout.fillHeight: true
            Layout.alignment: Qt.AlignBottom

            Label {
                text: Constants.updateTab.hardwareRevisionLabel
            }

        }

        Rectangle {
            Layout.fillWidth: true
            Layout.fillHeight: true
            Layout.alignment: Qt.AlignTop
            border.width: Constants.advancedImu.textDataBarBorderWidth

            Label {
                id: hardwareRevisionText

                text: ""
                clip: true
                anchors.fill: parent
                color: Constants.updateTab.placeholderTextColor
<<<<<<< HEAD
                anchors.margins: Constants.advancedIns.textDataBarMargin
=======
                anchors.margins: Constants.advancedImu.textDataBarMargin
                font.pointSize: Constants.largePointSize
                font.family: Constants.genericTable.fontFamily
>>>>>>> a73bd794
            }

        }

    }

}<|MERGE_RESOLUTION|>--- conflicted
+++ resolved
@@ -38,13 +38,7 @@
                 clip: true
                 anchors.fill: parent
                 color: Constants.updateTab.placeholderTextColor
-<<<<<<< HEAD
-                anchors.margins: Constants.advancedIns.textDataBarMargin
-=======
                 anchors.margins: Constants.advancedImu.textDataBarMargin
-                font.pointSize: Constants.largePointSize
-                font.family: Constants.genericTable.fontFamily
->>>>>>> a73bd794
             }
 
         }
