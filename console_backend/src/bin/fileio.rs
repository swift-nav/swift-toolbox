use std::{
    convert::Infallible,
    fs::{self, File},
    io::{self, Write},
    path::PathBuf,
    str::FromStr,
    time::Duration,
};

use anyhow::{anyhow, Context};
use clap::{
    AppSettings::{ArgRequiredElseHelp, DeriveDisplayOrder},
    Args, Parser,
};
use indicatif::{ProgressBar, ProgressStyle};
use sbp::{link::LinkSource, SbpIterExt};

use console_backend::{
    cli_options::is_baudrate,
    connection::{SerialConnection, TcpConnection},
    fileio::Fileio,
    types::{FlowControl, MsgSender, Result},
};

fn main() -> Result<()> {
    if std::env::var("RUST_LOG").is_err() {
        std::env::set_var("RUST_LOG", "warn");
    }
    env_logger::init();
    let opts = Opts::parse();
    if opts.list {
        list(opts.src, opts.conn)
    } else if opts.delete {
        delete(opts.src, opts.conn)
    } else {
        if let Some(dest) = opts.dest {
            transfer(opts.src, dest, opts.conn)
        } else {
            Err(anyhow!(
                "file transfers require both <SRC> and <DEST> to be set"
            ))
        }
    }
}

/// Piksi File IO operations.
#[derive(Parser)]
#[clap(
    name = "fileio",
    version = include_str!("../version.txt"),
    setting = ArgRequiredElseHelp | DeriveDisplayOrder,
    override_usage = "\
    fileio <SRC> <DEST>
    fileio --list <SRC>
    fileio --delete <SRC>

    TCP Examples:
        - List files on Piksi:
            fileio --list 192.168.0.222:/data/
        - Read file from Piksi:
            fileio 192.168.0.222:/persistent/config.ini ./config.ini
        - Write file to Piksi:
            fileio ./config.ini 192.168.0.222:/persistent/config.ini
        - Delete file from Piksi:
            fileio --delete 192.168.0.222:/persistent/unwanted_file

    Serial Examples:
        - List files on Piksi:
            fileio --list /dev/ttyUSB0:/data/
        - Read file from Piksi:
            fileio /dev/ttyUSB0:/persistent/config.ini ./config.ini
        - Write file to Piksi:
            fileio ./config.ini /dev/ttyUSB0:/persistent/config.ini
        - Delete file from Piksi:
            fileio --delete /dev/ttyUSB0:/persistent/unwanted_file
    "
)]
struct Opts {
    /// The source target
    src: Target,

    /// The destination when transfering files
    dest: Option<Target>,

    /// List a directory
    #[clap(long, conflicts_with_all = &["dest", "delete"])]
    list: bool,

    /// Delete a file
    #[clap(long, conflicts_with_all = &["dest", "list"])]
    delete: bool,

    #[clap(flatten)]
    conn: ConnectionOpts,
}

#[derive(Args)]
struct ConnectionOpts {
    /// The port to use when connecting via TCP
    #[clap(long, default_value = "55555", conflicts_with_all = &["baudrate", "flow-control"])]
    port: u16,

    /// The baudrate for processing packets when connecting via serial
    #[clap(
        long,
        default_value = "115200",
        validator(is_baudrate),
        conflicts_with = "port"
    )]
    baudrate: u32,

    /// The flow control spec to use when connecting via serial
    #[clap(long, default_value = "None", conflicts_with = "port")]
    flow_control: FlowControl,
}

fn list(target: Target, conn: ConnectionOpts) -> Result<()> {
    let remote = target
        .into_remote()
        .context("--list flag requires <SRC> to be a remote target")?;
    let mut fileio = remote.connect(conn)?;
    let files = fileio.readdir(remote.path)?;
    for file in files {
        println!("{file}");
    }
    Ok(())
}

fn delete(target: Target, conn: ConnectionOpts) -> Result<()> {
    let remote = target
        .into_remote()
        .context("--delete flag requires <SRC> to be a remote target")?;
    let fileio = remote.connect(conn)?;
    fileio.remove(remote.path)?;
    Ok(())
}

fn transfer(src: Target, dest: Target, conn: ConnectionOpts) -> Result<()> {
    match (src, dest) {
        (Target::Remote(src), Target::Local(dest)) => read(src, dest, conn),
        (Target::Local(src), Target::Remote(dest)) => write(src, dest, conn),
        (Target::Local(_), Target::Local(_)) => {
            Err(anyhow!("<SRC> and <DEST> cannot both be local paths"))
        }
        (Target::Remote(_), Target::Remote(_)) => {
            Err(anyhow!("<SRC> and <DEST> cannot both be remote paths"))
        }
    }
}

fn read(src: Remote, dest: PathBuf, conn: ConnectionOpts) -> Result<()> {
    let dest: Box<dyn Write + Send> = if dest.to_str() == Some("-") {
        Box::new(io::stdout())
    } else {
        Box::new(File::create(dest)?)
    };
    let mut fileio = src.connect(conn)?;
    let pb = ProgressBar::new_spinner();
    pb.enable_steady_tick(1000);
    pb.set_style(
        ProgressStyle::default_spinner()
            .template("[{elapsed_precise}] {bytes} ({bytes_per_sec}) {msg}"),
    );
    pb.set_message("Reading...");
<<<<<<< HEAD
    fileio.read_with_progress(src.path, dest, |bytes_read| {
        pb.set_message(format!("Reading ({} bytes read)...", bytes_read));
=======
    fileio.read_with_progress(src.path, dest, |n| {
        pb.inc(n);
>>>>>>> b3afb668
    })?;
    pb.finish_with_message("Done");
    Ok(())
}

fn write(src: PathBuf, dest: Remote, conn: ConnectionOpts) -> Result<()> {
    let mut fileio = dest.connect(conn)?;
    let file = fs::File::open(src)?;
    let size = file.metadata()?.len();
    let pb = ProgressBar::new(size);
    pb.set_style(
        ProgressStyle::default_bar()
            .template("[{elapsed_precise}] [{bar}] {bytes}/{total_bytes} ({bytes_per_sec}, {eta})")
            .progress_chars("=> "),
    );
    let mut bytes_sent = 0u64;
    fileio.overwrite_with_progress(dest.path, file, |n| {
        bytes_sent = (bytes_sent + n).min(size);
        pb.set_position(bytes_sent);
    })?;
    pb.finish();
    Ok(())
}

#[derive(Debug)]
enum Target {
    Local(PathBuf),
    Remote(Remote),
}

impl Target {
    fn into_remote(self) -> Option<Remote> {
        if let Self::Remote(v) = self {
            Some(v)
        } else {
            None
        }
    }
}

impl FromStr for Target {
    type Err = Infallible;

    fn from_str(s: &str) -> std::result::Result<Self, Self::Err> {
        match s.find(':') {
            Some(idx) => {
                let (host, path) = s.split_at(idx);
                Ok(Target::Remote(Remote {
                    host: host.to_owned(),
                    path: path[1..].to_owned(),
                }))
            }
            None => Ok(Target::Local(PathBuf::from(s))),
        }
    }
}

/// A host + path specified as <host>:<path>
#[derive(Debug)]
struct Remote {
    host: String,
    path: String,
}

impl Remote {
    fn connect(&self, conn: ConnectionOpts) -> Result<Fileio> {
        let (reader, writer) = if File::open(&self.host).is_ok() {
            log::debug!("connecting via serial");
            SerialConnection::new(self.host.clone(), conn.baudrate, conn.flow_control)
                .try_connect(None)?
        } else {
            log::debug!("connecting via tcp");
            TcpConnection::new(self.host.clone(), conn.port)?.try_connect(None)?
        };
        let source = LinkSource::new();
        let link = source.link();
        std::thread::spawn(move || {
            let messages = sbp::iter_messages(reader).log_errors(log::Level::Debug);
            for msg in messages {
                source.send(msg);
            }
        });
        let sender = MsgSender::new(writer);
        Ok(Fileio::new(link, sender))
    }
}<|MERGE_RESOLUTION|>--- conflicted
+++ resolved
@@ -162,13 +162,8 @@
             .template("[{elapsed_precise}] {bytes} ({bytes_per_sec}) {msg}"),
     );
     pb.set_message("Reading...");
-<<<<<<< HEAD
-    fileio.read_with_progress(src.path, dest, |bytes_read| {
-        pb.set_message(format!("Reading ({} bytes read)...", bytes_read));
-=======
     fileio.read_with_progress(src.path, dest, |n| {
         pb.inc(n);
->>>>>>> b3afb668
     })?;
     pb.finish_with_message("Done");
     Ok(())
