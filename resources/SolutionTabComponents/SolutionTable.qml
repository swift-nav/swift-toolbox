import "../Constants"
import Qt.labs.qmlmodels 1.0
import QtCharts 2.2
import QtQuick 2.14
import QtQuick.Controls 2.12
import QtQuick.Layouts 1.15
import SwiftConsole 1.0

Item {
    id: solutionTable

    property variant columnWidths: [Constants.solutionTable.defaultColumnWidth, Constants.solutionTable.defaultColumnWidth]

    width: parent.width
    height: parent.height
    visible: false

    SolutionTableEntries {
        id: solutionTableEntries
    }

    Rectangle {
        id: solutionTableInner

        border.color: Constants.solutionTable.tableBorderColor
        border.width: Constants.solutionTable.tableBorderWidth
        width: parent.width
        height: parent.height

        ColumnLayout {
            id: solutionTableRowLayout

            spacing: Constants.solutionTable.tableHeaderTableDataTableSpacing
            width: parent.width
            height: parent.height

            TableView {
                id: solutionTableElementHeaders

                interactive: false
                Layout.minimumHeight: Constants.solutionTable.tableCellHeight
                Layout.fillWidth: true
                Layout.leftMargin: Constants.solutionTable.tableSurroundingMargin
                Layout.rightMargin: Constants.solutionTable.tableSurroundingMargin
                Layout.bottomMargin: Constants.solutionTable.tableInnerMargin
                Layout.topMargin: Constants.solutionTable.tableSurroundingMargin
                columnSpacing: Constants.solutionTable.tableCellSpacing
                rowSpacing: Constants.solutionTable.tableCellSpacing
                clip: true
                columnWidthProvider: function(column) {
                    return columnWidths[column];
                }

                model: TableModel {
                    rows: []

                    TableModelColumn {
                        display: Constants.solutionTable.tableLeftColumnHeader
                    }

                    TableModelColumn {
                        display: Constants.solutionTable.tableRightColumnHeader
                    }

                }

                delegate: Rectangle {
                    id: textDelegate

                    implicitHeight: Constants.solutionTable.tableCellHeight
                    border.width: Constants.solutionTable.tableBorderWidth

                    Text {
                        id: rowText

                        text: display
                        anchors.centerIn: parent
                        font.pointSize: Constants.mediumPointSize
                        leftPadding: Constants.solutionTable.tableLeftPadding
                    }

                }

            }

            TableView {
                id: solutionTableElement

                Layout.fillHeight: true
                Layout.fillWidth: true
                Layout.leftMargin: Constants.solutionTable.tableSurroundingMargin
                Layout.rightMargin: Constants.solutionTable.tableSurroundingMargin
                Layout.bottomMargin: Constants.solutionTable.tableSurroundingMargin
                Layout.topMargin: Constants.solutionTable.tableInnerMargin
                columnSpacing: Constants.solutionTable.tableCellSpacing
                rowSpacing: Constants.solutionTable.tableCellSpacing
                interactive: true
                clip: true
                columnWidthProvider: function(column) {
                    return columnWidths[column];
                }

                model: TableModel {
                    rows: []

                    TableModelColumn {
                        display: Constants.solutionTable.tableLeftColumnHeader
                    }

                    TableModelColumn {
                        display: Constants.solutionTable.tableRightColumnHeader
                    }

                }

                delegate: Rectangle {
                    id: textDelegateEle

                    implicitHeight: Constants.solutionTable.tableCellHeight
                    border.width: Constants.solutionTable.tableBorderWidth

                    Text {
                        id: rowTextEle

                        text: display
                        font.pointSize: Constants.mediumPointSize
                        leftPadding: Constants.solutionTable.tableLeftPadding
                    }

                }

            }

            Rectangle {
                id: solutionRTKNote

                Layout.minimumHeight: Constants.solutionTable.rtkNoteHeight
                Layout.fillWidth: true
                width: parent.width
                Layout.margins: Constants.solutionTable.rtkNoteMargins
                Layout.alignment: Qt.AlignLeft | Qt.AlignBottom
                border.width: Constants.solutionTable.rtkNoteBorderWidth

                Text {
                    wrapMode: Text.Wrap
                    anchors.fill: parent
                    font.pointSize: Constants.mediumPointSize
                    text: Constants.solutionTable.rtkNoteText
                }

            }

        }

        Timer {
<<<<<<< HEAD
            interval: Globals.currentRefreshRate
=======
            interval: Utils.hzToMilliseconds(Constants.currentRefreshRate)
>>>>>>> 31f6ea8a
            running: true
            repeat: true
            onTriggered: {
                if (!solutionTab.visible)
                    return ;

                solution_table_model.fill_console_points(solutionTableEntries);
                if (!solutionTableEntries.entries.length)
                    return ;

                solutionTable.visible = true;
                if (solutionTableElementHeaders.model.rows.length == 0) {
                    var new_row = {
                    };
                    new_row[Constants.solutionTable.tableLeftColumnHeader] = Constants.solutionTable.tableLeftColumnHeader;
                    new_row[Constants.solutionTable.tableRightColumnHeader] = Constants.solutionTable.tableRightColumnHeader;
                    solutionTableElementHeaders.model.rows = [new_row];
                }
                var entries = solutionTableEntries.entries;
                var table_update = [];
                for (var idx in entries) {
                    var new_row = {
                    };
                    new_row[Constants.solutionTable.tableLeftColumnHeader] = entries[idx][0];
                    new_row[Constants.solutionTable.tableRightColumnHeader] = entries[idx][1];
                    table_update.push(new_row);
                }
                solutionTableElement.model.rows = table_update;
                var new_width = solutionTableArea.width - Constants.solutionTable.defaultColumnWidth;
                if (columnWidths[1] != new_width) {
                    columnWidths[1] = solutionTableArea.width - Constants.solutionTable.defaultColumnWidth;
                    solutionTableElement.forceLayout();
                    solutionTableElementHeaders.forceLayout();
                }
            }
        }

    }

}<|MERGE_RESOLUTION|>--- conflicted
+++ resolved
@@ -153,11 +153,7 @@
         }
 
         Timer {
-<<<<<<< HEAD
-            interval: Globals.currentRefreshRate
-=======
-            interval: Utils.hzToMilliseconds(Constants.currentRefreshRate)
->>>>>>> 31f6ea8a
+            interval: Utils.hzToMilliseconds(Globals.currentRefreshRate)
             running: true
             repeat: true
             onTriggered: {
