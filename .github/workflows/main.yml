name: main

on:
  push:
    branches:
      - 'main'
    tags:
      - 'v*'
  pull_request:

jobs:

  backend_bench:

    name: Backend Benchmarks

    strategy:
      matrix:
        os:
          - ubuntu-20.04
          - macos-10.15
          - windows-2019

    runs-on: ${{ matrix.os }}

    steps:

      - name: Checkout source
        uses: actions/checkout@v2
        with:
          submodules: recursive
          ssh-key: ${{ secrets.SSH_KEY }}
          ssh-strict: false

      - uses: webfactory/ssh-agent@v0.5.0
        with:
          ssh-private-key: ${{ secrets.SSH_KEY }}

      - name: Run ssh-keyscan
        run: ssh-keyscan github.com >> ~/.ssh/known_hosts

      - name: Setup SSH for Windows Git LFS
        run: |
          & "C:\\Program Files\\Git\\bin\\sh.exe" -c "ssh-keyscan github.com >> ~/.ssh/known_hosts"
          & "C:\\Program Files\\Git\\bin\\sh.exe" -c "echo '${{ secrets.SSH_KEY }}' >> ~/.ssh/id_rsa"
        if: matrix.os == 'windows-2019'

      - name: Install ${{ runner.os }} Dependencies.
        shell: bash
        run: |
          if [ "$RUNNER_OS" == "Linux" ]; then
              sudo apt-get install -y capnproto git-lfs
          elif [ "$RUNNER_OS" == "macOS" ]; then
              brew install capnp git-lfs
          elif [ "$RUNNER_OS" == "Windows" ]; then
              choco install -y capnproto git-lfs
          fi

      - name: Pull Git LFS objects
        run: git lfs pull
        env:
          GIT_SSH_COMMAND: ssh -o StrictHostKeyChecking=no

      - name: Install stable Rust
        uses: actions-rs/toolchain@v1
        with:
          toolchain: stable
          override: true

      - uses: davidB/rust-cargo-make@v1
        with:
          version: '0.32.11'

      - uses: conda-incubator/setup-miniconda@v2
        with:
          activate-environment: console_pp
          environment-file: conda.yml

      - name: Poetry Install
        run: |
          conda run -n console_pp poetry install

      - name: Run Benchmarks
        shell: bash
        run: |
          cargo make benches

  checks:

    name: Code Quality Checks

    runs-on: ubuntu-latest

    steps:

      - name: Checkout source
        uses: actions/checkout@v2
        with:
          submodules: recursive
          ssh-key: ${{ secrets.SSH_KEY }}

      - name: Install stable Rust
        uses: actions-rs/toolchain@v1
        with:
          toolchain: stable
          override: true
          components: rustfmt, clippy

      - uses: davidB/rust-cargo-make@v1
        with:
          version: '0.32.11'

      - uses: conda-incubator/setup-miniconda@v2
        with:
          activate-environment: console_pp
          environment-file: conda.yml

      - name: Install Dependencies.
        run: |
          sudo apt-get install -y capnproto

      - name: Poetry Install
        run: |
          conda run -n console_pp poetry install

      - name: Run Format Check
        run: |
          cargo make format-check

      - name: Run Type Check
        run: |
          cargo make types

      - name: Run Lint Check
        run: |
          cargo make lint

      - name: Run Tests
        run: |
          cargo make tests

  build:

    name: Build Binaries

    needs:
      - checks
      - backend_bench

    strategy:
      matrix:
        os:
          - ubuntu-20.04
          - macos-10.15
          - windows-2019

    runs-on: ${{ matrix.os }}

    steps:

      - name: Checkout source
        uses: actions/checkout@v2
        with:
          submodules: recursive
          ssh-key: ${{ secrets.SSH_KEY }}

      - name: Install ${{ runner.os }} Dependencies.
        shell: bash
        run: |
          if [ "$RUNNER_OS" == "Linux" ]; then
              sudo apt-get install -y capnproto ruby ruby-dev rubygems build-essential
              sudo gem install --no-document fpm
          elif [ "$RUNNER_OS" == "macOS" ]; then
              brew install capnp
          elif [ "$RUNNER_OS" == "Windows" ]; then
              choco install capnproto nsis
          fi

      - name: Install stable Rust
        uses: actions-rs/toolchain@v1
        with:
          toolchain: stable
          override: true
          components: rustfmt, clippy

      - uses: davidB/rust-cargo-make@v1
        with:
          version: '0.32.11'

      - uses: conda-incubator/setup-miniconda@v2
        with:
          activate-environment: console_pp
          environment-file: conda.yml

      - name: Poetry Install
        run: |
          conda run -n console_pp poetry install

      - name: Build ${{ runner.os }} Binaries.
        env:
          OS_NAME: ${{ runner.os }}
        shell: bash
        run: |
          cargo make prod-installer

      - name: Zip ${{ runner.os }} Binaries.
        env:
          OS_NAME: ${{ runner.os }}
        shell: bash
        run: |
          bash ./.github/ci-build.sh
          echo "RELEASE_ARCHIVE=$(cat release-archive.filename)" >>$GITHUB_ENV
<<<<<<< HEAD
      - name: ${{ runner.os }} Installer Size Benchmark.
        env:
          OS_NAME: ${{ runner.os }}
        shell: bash
        run: |
          cargo make disk-usage-bench

=======
          echo "BENCH_ARCHIVE=$(cat bench.filename)" >>$GITHUB_ENV
>>>>>>> 6f1c8d86
      - uses: actions/upload-artifact@v2
        with:
          name: ${{ runner.os }}-artifacts
          path: |
            ${{ env.RELEASE_ARCHIVE }}
            release-archive.filename
      - uses: actions/upload-artifact@v2
        with:
          name: ${{ runner.os }}-artifacts-bench
          path: |
            ${{ env.BENCH_ARCHIVE }}
            bench.filename
  frontend_bench:
    name: Run Frontend Benchmarks
    continue-on-error: true
    timeout-minutes: 5
    needs:
      - build
    strategy:
      matrix:
        os:
          - Windows
    runs-on: [self-hosted]
    steps:
      - name: Remove previous build.
        shell: bash
        run: |
          rm -rf output
      - uses: actions/download-artifact@v2
        with:
          name: ${{ runner.os }}-artifacts-bench
          path: |
            output
      - name: Extract binary and data.
        run: |
          cd output
          7z x $(cat bench.filename) -aoa -o${{ runner.os }}
          
      - name: Run Frontend Benchmark.
        shell: bash
        run: |
          cd output/${{ runner.os }}
          if [ "$RUNNER_OS" == "Windows" ]; then
              python benches/frontend_bench.py --binary=swift_navigation_console.exe
          else
              python benches/frontend_bench.py --binary=swift_navigation_console
          fi<|MERGE_RESOLUTION|>--- conflicted
+++ resolved
@@ -210,17 +210,13 @@
         run: |
           bash ./.github/ci-build.sh
           echo "RELEASE_ARCHIVE=$(cat release-archive.filename)" >>$GITHUB_ENV
-<<<<<<< HEAD
+          echo "BENCH_ARCHIVE=$(cat bench.filename)" >>$GITHUB_ENV
       - name: ${{ runner.os }} Installer Size Benchmark.
         env:
           OS_NAME: ${{ runner.os }}
         shell: bash
         run: |
           cargo make disk-usage-bench
-
-=======
-          echo "BENCH_ARCHIVE=$(cat bench.filename)" >>$GITHUB_ENV
->>>>>>> 6f1c8d86
       - uses: actions/upload-artifact@v2
         with:
           name: ${{ runner.os }}-artifacts
