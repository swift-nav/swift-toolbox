use crate::common_constants::Tabs;
// 'Universal' constants

pub const NANOSECONDS_PER_SECOND: f64 = 1.0e+9;
pub const SECONDS_PER_NANOSECOND: f64 = 1.0e-9;

<<<<<<< HEAD
pub const APPLICATION_QUALIFIER: &str = "com.swift-nav";
pub const APPLICATION_ORGANIZATION: &str = "swift-nav";
pub const APPLICATION_NAME: &str = "swift_navigation_console";
=======
// CLI constants.
pub const TAB_LIST: &[Tabs] = &[
    Tabs::TRACKING_SIGNALS,
    Tabs::TRACKING_SKYPLOT,
    Tabs::SOLUTION_POSITION,
    Tabs::SOLUTION_VELOCITY,
    Tabs::BASELINE,
    Tabs::OBSERVATIONS,
    Tabs::SETTINGS,
    Tabs::UPDATE,
    Tabs::ADVANCED,
];
>>>>>>> 31f6ea8a

// Server constants.
pub const CLOSE: &str = "CLOSE";

// Process Message constants.
pub const PAUSE_LOOP_SLEEP_DURATION_MS: u64 = 100;

// Logging constants
pub const LOG_WRITER_BUFFER_MESSAGE_COUNT: usize = 50;

// Common constants.
pub const NUM_POINTS: usize = 200;

<<<<<<< HEAD
// Navbar constants.
=======
// Bottom Navbar constants.
pub const AVAILABLE_REFRESH_RATES: [u8; 4] = [1, 5, 10, 25];
>>>>>>> 31f6ea8a
pub const AVAILABLE_BAUDRATES: [u32; 6] = [57600, 115200, 230400, 460800, 921600, 1000000];
pub const FLOW_CONTROL_NONE: &str = "None";
pub const FLOW_CONTROL_SOFTWARE: &str = "Software XON/XOFF";
pub const FLOW_CONTROL_HARDWARE: &str = "Hardware RTS/CTS";
pub const AVAILABLE_FLOWS: &[&str] = &[
    FLOW_CONTROL_NONE,
    FLOW_CONTROL_SOFTWARE,
    FLOW_CONTROL_HARDWARE,
];
pub const SERIALPORT_READ_TIMEOUT_MS: u64 = 1000;
pub const CONNECTION_HISTORY_FILENAME: &str = "connection_history.yaml";

// Tracking Signals Tab constants.
pub const NUM_SATELLITES: usize = 60;
pub const NUM_COLORS: u8 = 37;
pub const TRK_RATE: f64 = 2.0;
pub const GLO_SLOT_SAT_MAX: u8 = 90;
pub const GLO_FCN_OFFSET: i16 = 8;
pub const SBAS_NEG_OFFSET: i16 = 120;
pub const QZSS_NEG_OFFSET: i16 = 193;
pub const SNR_THRESHOLD: f64 = 15.0;
pub const TRACKING_SIGNALS_PLOT_MAX: f64 = 60.0;
pub const GUI_UPDATE_PERIOD: f64 = 0.2;

pub const SHOW_LEGEND: &str = "Show Legend";

// Solution Table.
pub const PLOT_HISTORY_MAX: usize = 1000;
pub const DILUTION_OF_PRECISION_UNITS: f64 = 0.01;
pub const NUM_GNSS_MODES: usize = 6;
pub const LAT_MAX: f64 = 90_f64;
pub const LAT_MIN: f64 = -90_f64;
pub const LON_MAX: f64 = 180_f64;
pub const LON_MIN: f64 = -180_f64;
pub const DEGREES: &str = "degrees";
pub const METERS: &str = "meters";
pub const NO_FIX_LABEL: &str = "No Fix";
pub const SPP_LABEL: &str = "SPP";
pub const DGNSS_LABEL: &str = "DGPS";
pub const FLOAT_LABEL: &str = "RTK float";
pub const FIXED_LABEL: &str = "RTK fixed";
pub const DR_LABEL: &str = "DR";
pub const SBAS_LABEL: &str = "SBAS";

pub const NO_FIX: &str = "No Fix";
pub const SPP: &str = "SPP";
pub const DGNSS: &str = "DGPS";
pub const FLOAT: &str = "Float RTK";
pub const FIXED: &str = "Fixed RTK";
pub const DR: &str = "Dead Reckoning";
pub const SBAS: &str = "SBAS";
pub const NO_FIX_COLOR: &str = "#FFFFFF";
pub const SPP_COLOR: &str = "#0000FF";
pub const DGNSS_COLOR: &str = "#00B3FF";
pub const FLOAT_COLOR: &str = "#BF00BF";
pub const FIXED_COLOR: &str = "#FFA500";
pub const DR_COLOR: &str = "#000000";
pub const SBAS_COLOR: &str = "#00FF00";

pub const LAT_SPP: &str = "lat_SPP";
pub const LNG_SPP: &str = "lng_SPP";
pub const ALT_SPP: &str = "alt_SPP";
pub const LAT_DGNSS: &str = "lat_DGPS";
pub const LNG_DGNSS: &str = "lng_DGPS";
pub const ALT_DGNSS: &str = "alt_DGPS";
pub const LAT_FLOAT: &str = "lat_Float RTK";
pub const LNG_FLOAT: &str = "lng_Float RTK";
pub const ALT_FLOAT: &str = "alt_Float RTK";
pub const LAT_FIXED: &str = "lat_Fixed RTK";
pub const LNG_FIXED: &str = "lng_Fixed RTK";
pub const ALT_FIXED: &str = "alt_Fixed RTK";
pub const LAT_DR: &str = "lat_Dead Reckoning";
pub const LNG_DR: &str = "lng_Dead Reckoning";
pub const ALT_DR: &str = "alt_Dead Reckoning";
pub const LAT_SBAS: &str = "lat_SBAS";
pub const LNG_SBAS: &str = "lng_SBAS";
pub const ALT_SBAS: &str = "alt_SBAS";

pub const SOLUTION_DATA_KEYS: &[&str] = &[
    LAT_SPP, LNG_SPP, LAT_DGNSS, LNG_DGNSS, LAT_FLOAT, LNG_FLOAT, LAT_FIXED, LNG_FIXED, LAT_DR,
    LNG_DR, LAT_SBAS, LNG_SBAS,
];

pub const FACTORY_DEFAULT: &str = "Factory Default";
pub const NON_VOLATILE_MEMORY: &str = "Non Volatile Memory";
pub const DECODED_THIS_SESSION: &str = "Decoded this Session";
pub const UNKNOWN: &str = "Unknown";

pub const EMPTY_STR: &str = "--";
pub const GPS_WEEK: &str = "GPS Week";
pub const GPS_TOW: &str = "GPS TOW";
pub const GPS_TIME: &str = "GPS Time";
pub const UTC_TIME: &str = "UTC Time";
pub const UTC_SRC: &str = "UTC Src";
pub const SATS_USED: &str = "Sats Used";
pub const LAT: &str = "Lat";
pub const LNG: &str = "Lng";
pub const HEIGHT: &str = "Height";
pub const HORIZ_ACC: &str = "Horiz Acc";
pub const VERT_ACC: &str = "Vert Acc";
pub const POS_FLAGS: &str = "Pos Flags";
pub const INS_USED: &str = "INS Used";
pub const POS_FIX_MODE: &str = "Pos Fix Mode";
pub const CORR_AGE_S: &str = "Corr. Age [s]";
pub const VEL_N: &str = "Vel. N";
pub const VEL_E: &str = "Vel. E";
pub const VEL_D: &str = "Vel. D";
pub const VEL_FLAGS: &str = "Vel. Flags";
pub const PDOP: &str = "PDOP";
pub const GDOP: &str = "GDOP";
pub const TDOP: &str = "TDOP";
pub const HDOP: &str = "HDOP";
pub const VDOP: &str = "VDOP";
pub const DOPS_FLAGS: &str = "DOPS Flags";
pub const INS_STATUS: &str = "INS Status";

pub const SOLUTION_TABLE_KEYS: &[&str] = &[
    GPS_WEEK,
    GPS_TOW,
    GPS_TIME,
    UTC_TIME,
    UTC_SRC,
    SATS_USED,
    LAT,
    LNG,
    HEIGHT,
    HORIZ_ACC,
    VERT_ACC,
    POS_FLAGS,
    INS_USED,
    POS_FIX_MODE,
    CORR_AGE_S,
    VEL_N,
    VEL_E,
    VEL_D,
    VEL_FLAGS,
    PDOP,
    GDOP,
    TDOP,
    HDOP,
    VDOP,
    DOPS_FLAGS,
    INS_STATUS,
];

// Solution Velocity Tab constants.
pub const HORIZONTAL_COLOR: &str = "#E41A1C";
pub const VERTICAL_COLOR: &str = "#377EB8";
pub const MPS: &str = "m/s";
pub const MPH: &str = "mph";
pub const KPH: &str = "kph";
pub const MPS2MPH: f64 = 2.236934;
pub const MPS2KPH: f64 = 3.600000;<|MERGE_RESOLUTION|>--- conflicted
+++ resolved
@@ -4,11 +4,9 @@
 pub const NANOSECONDS_PER_SECOND: f64 = 1.0e+9;
 pub const SECONDS_PER_NANOSECOND: f64 = 1.0e-9;
 
-<<<<<<< HEAD
 pub const APPLICATION_QUALIFIER: &str = "com.swift-nav";
 pub const APPLICATION_ORGANIZATION: &str = "swift-nav";
 pub const APPLICATION_NAME: &str = "swift_navigation_console";
-=======
 // CLI constants.
 pub const TAB_LIST: &[Tabs] = &[
     Tabs::TRACKING_SIGNALS,
@@ -21,7 +19,6 @@
     Tabs::UPDATE,
     Tabs::ADVANCED,
 ];
->>>>>>> 31f6ea8a
 
 // Server constants.
 pub const CLOSE: &str = "CLOSE";
@@ -35,12 +32,8 @@
 // Common constants.
 pub const NUM_POINTS: usize = 200;
 
-<<<<<<< HEAD
 // Navbar constants.
-=======
-// Bottom Navbar constants.
 pub const AVAILABLE_REFRESH_RATES: [u8; 4] = [1, 5, 10, 25];
->>>>>>> 31f6ea8a
 pub const AVAILABLE_BAUDRATES: [u32; 6] = [57600, 115200, 230400, 460800, 921600, 1000000];
 pub const FLOW_CONTROL_NONE: &str = "None";
 pub const FLOW_CONTROL_SOFTWARE: &str = "Software XON/XOFF";
