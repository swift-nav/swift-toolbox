--- conflicted
+++ resolved
@@ -1,14 +1,10 @@
-<<<<<<< HEAD
-import "./Constants"
-import "./TableComponents"
-=======
 import "BaseComponents"
 import "Constants"
->>>>>>> 04376c29
 import Qt.labs.qmlmodels 1.0
 import QtQuick 2.15
 import QtQuick.Controls 2.15
 import SwiftConsole 1.0
+import "TableComponents"
 
 Item {
     property var logEntries: []
