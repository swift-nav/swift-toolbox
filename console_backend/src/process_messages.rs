--- conflicted
+++ resolved
@@ -1,10 +1,6 @@
 use std::{io, sync::Arc, thread};
 
-<<<<<<< HEAD
-use crossbeam::{channel, sync::Parker};
-=======
-use crossbeam::channel::{Receiver, Sender};
->>>>>>> c50de6d8
+use crossbeam::channel::{bounded, Receiver, Sender};
 use log::{debug, error};
 use sbp::{
     link::LinkSource,
@@ -24,30 +20,16 @@
     SbpIterExt, SbpMessage,
 };
 
-<<<<<<< HEAD
-use crate::errors::UNABLE_TO_CLONE_UPDATE_SHARED;
-use crate::log_panel::handle_log_msg;
-use crate::shared_state::SharedState;
-=======
-use crate::types::UartState;
->>>>>>> c50de6d8
 use crate::types::{
     BaselineNED, CapnProtoSender, Dops, GpsTime, MsgSender, ObservationMsg, PosLLH, RealtimeDelay,
-    Specan, VelNED,
+    Specan, UartState, VelNED,
 };
-use crate::update_tab;
-<<<<<<< HEAD
-use crate::utils::{close_frontend, refresh_connection_frontend};
-use crate::Tabs;
-use crate::{connection::Connection, types::UartState};
-use crate::{constants::PAUSE_LOOP_SLEEP_DURATION_MS, main_tab};
-=======
-use crate::utils::refresh_navbar;
+use crate::utils::refresh_connection_frontend;
 use crate::Tabs;
 use crate::{connection::Connection, shared_state::SharedState};
 use crate::{errors::UNABLE_TO_CLONE_UPDATE_SHARED, settings_tab};
 use crate::{log_panel::handle_log_msg, settings_tab::SettingsTab};
->>>>>>> c50de6d8
+use crate::{main_tab, update_tab};
 
 pub fn process_messages<S>(
     messages: Messages,
@@ -58,36 +40,8 @@
 ) where
     S: CapnProtoSender,
 {
-<<<<<<< HEAD
-    shared_state.set_running(true, client_send.clone());
-    shared_state.set_settings_refresh(conn.settings_enabled());
-    let realtime_delay = conn.realtime_delay();
-    let (rdr, writer) = conn.try_connect(Some(shared_state.clone()))?;
-    let msg_sender = MsgSender::new(writer);
-    shared_state.set_current_connection(conn.name());
     refresh_connection_frontend(&mut client_send.clone(), shared_state.clone());
-    let messages = {
-        let state = shared_state.clone();
-        let client = client_send.clone();
-        sbp::iter_messages(rdr)
-            .handle_errors(move |e| {
-                debug!("{}", e);
-                match e {
-                    sbp::DeserializeError::IoError(err) => {
-                        if (*err).kind() == ErrorKind::TimedOut {
-                            state.set_running(false, client.clone());
-                        }
-                        ControlFlow::Break
-                    }
-                    _ => ControlFlow::Continue,
-                }
-            })
-            .with_rover_time()
-    };
-=======
-    refresh_navbar(&mut client_send.clone(), shared_state.clone());
-
->>>>>>> c50de6d8
+
     let source: LinkSource<Tabs<S>> = LinkSource::new();
     let tabs = Tabs::new(
         shared_state.clone(),
@@ -297,12 +251,7 @@
         .clone_update_tab_context();
     update_tab_context.set_serial_prompt(conn.is_serial());
     let (update_tab_tx, update_tab_rx) = tabs.update.lock().unwrap().clone_channel();
-<<<<<<< HEAD
-    let (logging_stats_tx, logging_stats_rx): (channel::Sender<bool>, channel::Receiver<bool>) =
-        channel::unbounded();
-    let settings_parker = Parker::new();
-    let settings_unparker = settings_parker.unparker().clone();
-=======
+    let (logging_stats_tx, logging_stats_rx): (Sender<bool>, Receiver<bool>) = bounded(1);
     let settings_tab = conn.settings_enabled().then(|| {
         SettingsTab::new(
             shared_state.clone(),
@@ -311,7 +260,6 @@
             source.stateless_link(),
         )
     });
->>>>>>> c50de6d8
     crossbeam::scope(|scope| {
         scope.spawn(|_| {
             update_tab::update_tab_thread(
@@ -324,16 +272,13 @@
                 msg_sender.clone(),
             );
         });
-<<<<<<< HEAD
-        let client_send_clone = client_send.clone();
         scope.spawn(|_| {
             main_tab::logging_stats_thread(
                 logging_stats_rx,
                 shared_state.clone(),
-                client_send_clone,
+                client_send.clone(),
             )
         });
-=======
 
         if conn.settings_enabled() {
             scope.spawn(|_| {
@@ -343,7 +288,6 @@
             });
         }
 
->>>>>>> c50de6d8
         for (message, gps_time) in messages {
             let sent = source.send_with_state(&tabs, &message);
             tabs.main.lock().unwrap().serialize_sbp(&message);
@@ -373,17 +317,11 @@
         if let Err(err) = update_tab_tx.send(None) {
             error!("Issue stopping update tab: {}", err);
         }
-<<<<<<< HEAD
         if let Err(err) = logging_stats_tx.send(false) {
             error!("Issue stopping logging stats thread: {}", err);
         }
-        if conn.close_when_done() {
-            shared_state.set_running(false, client_send.clone());
-            close_frontend(&mut client_send);
-=======
         if let Err(e) = tabs.main.lock().unwrap().end_csv_logging() {
             error!("Issue closing csv file, {}", e);
->>>>>>> c50de6d8
         }
         tabs.main.lock().unwrap().close_sbp();
     })
