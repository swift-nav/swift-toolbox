--- conflicted
+++ resolved
@@ -110,49 +110,12 @@
     Keys.AVAILABLE_PORTS: [],
     Keys.AVAILABLE_BAUDRATES: [],
     Keys.AVAILABLE_FLOWS: [],
-<<<<<<< HEAD
+    Keys.AVAILABLE_REFRESH_RATES: [],
+    Keys.CONNECTED: False,
     Keys.PREVIOUS_HOSTS: [],
     Keys.PREVIOUS_PORTS: [],
     Keys.PREVIOUS_FILES: [],
 }
-
-SOLUTION_POSITION_TAB: Dict[str, Any] = {
-    Keys.AVAILABLE_UNITS: [],
-    Keys.CUR_POINTS: [],
-    Keys.POINTS: [],
-    Keys.LABELS: [],
-    Keys.COLORS: [],
-    Keys.LAT_MAX: 0,
-    Keys.LAT_MIN: 0,
-    Keys.LON_MAX: 0,
-    Keys.LON_MIN: 0,
-}
-
-SOLUTION_TABLE: Dict[str, Any] = {
-    Keys.ENTRIES: [],
-}
-
-SOLUTION_VELOCITY_TAB: Dict[str, Any] = {
-    Keys.AVAILABLE_UNITS: [],
-    Keys.POINTS: [],
-    Keys.COLORS: [],
-    Keys.MAX: 0,
-    Keys.MIN: 0,
-}
-
-TRACKING_SIGNALS_TAB: Dict[str, Any] = {
-    Keys.POINTS: [],
-    Keys.CHECK_LABELS: [],
-    Keys.LABELS: [],
-    Keys.COLORS: [],
-    Keys.MAX: 0,
-    Keys.MIN: 0,
-=======
-    Keys.AVAILABLE_REFRESH_RATES: [],
-    Keys.CONNECTED: False,
->>>>>>> 31f6ea8a
-}
-
 
 capnp.remove_import_hook()  # pylint: disable=no-member
 
@@ -165,9 +128,9 @@
             if m.status.text == ApplicationStates.CLOSE:
                 return app_.quit()
             if m.status.text == ApplicationStates.CONNECTED:
-                BOTTOM_NAVBAR[Keys.CONNECTED] = True
+                NAV_BAR[Keys.CONNECTED] = True
             elif m.status.text == ApplicationStates.DISCONNECTED:
-                BOTTOM_NAVBAR[Keys.CONNECTED] = False
+                NAV_BAR[Keys.CONNECTED] = False
 
         elif m.which == MessageKeys.SOLUTION_POSITION_STATUS:
             SOLUTION_POSITION_TAB[Keys.LABELS][:] = m.solutionPositionStatus.labels
@@ -215,21 +178,14 @@
                 LOCAL_OBSERVATION_TAB[Keys.TOW] = m.observationStatus.tow
                 LOCAL_OBSERVATION_TAB[Keys.WEEK] = m.observationStatus.week
                 LOCAL_OBSERVATION_TAB[Keys.ROWS][:] = obs_rows_to_json(m.observationStatus.rows)
-<<<<<<< HEAD
         elif m.which == MessageKeys.NAV_BAR_STATUS:
             NAV_BAR[Keys.AVAILABLE_PORTS][:] = m.navBarStatus.availablePorts
             NAV_BAR[Keys.AVAILABLE_BAUDRATES][:] = m.navBarStatus.availableBaudrates
             NAV_BAR[Keys.AVAILABLE_FLOWS][:] = m.navBarStatus.availableFlows
+            NAV_BAR[Keys.AVAILABLE_REFRESH_RATES][:] = m.navBarStatus.availableRefreshRates
             NAV_BAR[Keys.PREVIOUS_HOSTS][:] = m.navBarStatus.previousHosts
             NAV_BAR[Keys.PREVIOUS_PORTS][:] = m.navBarStatus.previousPorts
             NAV_BAR[Keys.PREVIOUS_FILES][:] = m.navBarStatus.previousFiles
-=======
-        elif m.which == MessageKeys.BOTTOM_NAVBAR_STATUS:
-            BOTTOM_NAVBAR[Keys.AVAILABLE_PORTS][:] = m.bottomNavbarStatus.availablePorts
-            BOTTOM_NAVBAR[Keys.AVAILABLE_BAUDRATES][:] = m.bottomNavbarStatus.availableBaudrates
-            BOTTOM_NAVBAR[Keys.AVAILABLE_FLOWS][:] = m.bottomNavbarStatus.availableFlows
-            BOTTOM_NAVBAR[Keys.AVAILABLE_REFRESH_RATES][:] = m.bottomNavbarStatus.availableRefreshRates
->>>>>>> 31f6ea8a
         elif m.which == MessageKeys.LOG_APPEND:
             log_panel_lock.lock()
             LOG_PANEL[Keys.ENTRIES] += [entry.line for entry in m.logAppend.entries]
@@ -384,19 +340,16 @@
         return cp
 
 
-class NavBarData(QObject):
+class NavBarData(QObject):  # pylint: disable=too-many-instance-attributes
 
     _available_ports: List[str] = []
     _available_baudrates: List[str] = []
     _available_flows: List[str] = []
-<<<<<<< HEAD
+    _available_refresh_rates: List[str] = []
+    _connected: bool = False
     _previous_hosts: List[str] = []
     _previous_ports: List[str] = []
     _previous_files: List[str] = []
-=======
-    _available_refresh_rates: List[str] = []
-    _connected: bool = False
->>>>>>> 31f6ea8a
 
     def get_available_ports(self) -> List[str]:
         return self._available_ports
@@ -424,7 +377,30 @@
 
     available_flows = Property(QTKeys.QVARIANTLIST, get_available_flows, set_available_flows)  # type: ignore
 
-<<<<<<< HEAD
+    def get_available_refresh_rates(self) -> List[str]:
+        return self._available_refresh_rates
+
+    def set_available_refresh_rates(self, available_refresh_rates: List[str]) -> None:
+        self._available_refresh_rates = available_refresh_rates
+
+    available_refresh_rates = Property(
+        QTKeys.QVARIANTLIST, get_available_refresh_rates, set_available_refresh_rates  # type: ignore
+    )
+
+    def get_connected(self) -> bool:
+        """Getter for _connected.
+
+        Returns:
+            bool: Whether a connection is live or not.
+        """
+        return self._connected
+
+    def set_connected(self, connected: bool) -> None:
+        """Setter for _connected."""
+        self._connected = connected
+
+    connected = Property(bool, get_connected, set_connected)
+
     def get_previous_hosts(self) -> List[str]:
         return self._previous_hosts
 
@@ -456,347 +432,11 @@
         cp.set_available_ports(NAV_BAR[Keys.AVAILABLE_PORTS])
         cp.set_available_baudrates(NAV_BAR[Keys.AVAILABLE_BAUDRATES])
         cp.set_available_flows(NAV_BAR[Keys.AVAILABLE_FLOWS])
+        cp.set_available_refresh_rates(NAV_BAR[Keys.AVAILABLE_REFRESH_RATES])
+        cp.set_connected(NAV_BAR[Keys.CONNECTED])
         cp.set_previous_hosts(NAV_BAR[Keys.PREVIOUS_HOSTS])
         cp.set_previous_ports(NAV_BAR[Keys.PREVIOUS_PORTS])
         cp.set_previous_files(NAV_BAR[Keys.PREVIOUS_FILES])
-        return cp
-
-
-class SolutionPositionPoints(QObject):  # pylint: disable=too-many-instance-attributes,too-many-public-methods
-
-    _colors: List[str] = []
-    _labels: List[str] = []
-    _points: List[List[QPointF]] = [[]]
-    _cur_points: List[List[QPointF]] = [[]]
-    _valid: bool = False
-    _lat_min: float = 0.0
-    _lat_max: float = 0.0
-    _lon_min: float = 0.0
-    _lon_max: float = 0.0
-    _available_units: List[str] = []
-
-    def get_valid(self) -> bool:
-        """Getter for _valid.
-
-        Returns:
-            bool: Whether it is valid or not.
-        """
-        return self._valid
-
-    def set_valid(self, valid: bool) -> None:
-        """Setter for _valid."""
-        self._valid = valid
-
-    valid = Property(bool, get_valid, set_valid)
-
-    def get_lat_min(self) -> float:
-        """Getter for _lat_min."""
-        return self._lat_min
-
-    def set_lat_min(self, lat_min_: float) -> None:
-        """Setter for _lat_min."""
-        self._lat_min = lat_min_
-
-    lat_min_ = Property(float, get_lat_min, set_lat_min)
-
-    def get_lat_max(self) -> float:
-        """Getter for _lat_max."""
-        return self._lat_max
-
-    def set_lat_max(self, lat_max_: float) -> None:
-        """Setter for _lat_max."""
-        self._lat_max = lat_max_
-
-    lat_max_ = Property(float, get_lat_max, set_lat_max)
-
-    def get_lon_min(self) -> float:
-        """Getter for _lon_min."""
-        return self._lon_min
-
-    def set_lon_min(self, lon_min_: float) -> None:
-        """Setter for _lon_min."""
-        self._lon_min = lon_min_
-
-    lon_min_ = Property(float, get_lon_min, set_lon_min)
-
-    def get_lon_max(self) -> float:
-        """Getter for _lon_max."""
-        return self._lon_max
-
-    def set_lon_max(self, lon_max_: float) -> None:
-        """Setter for _lon_max."""
-        self._lon_max = lon_max_
-
-    lon_max_ = Property(float, get_lon_max, set_lon_max)
-
-    def get_labels(self) -> List[str]:
-        return self._labels
-
-    def set_labels(self, labels) -> None:
-        self._labels = labels
-
-    labels = Property(QTKeys.QVARIANTLIST, get_labels, set_labels)  # type: ignore
-
-    def get_colors(self) -> List[str]:
-        return self._colors
-
-    def set_colors(self, colors) -> None:
-        self._colors = colors
-
-    colors = Property(QTKeys.QVARIANTLIST, get_colors, set_colors)  # type: ignore
-
-    def get_points(self) -> List[List[QPointF]]:
-        return self._points
-
-    def set_points(self, points) -> None:
-        self._points = points
-
-    points = Property(QTKeys.QVARIANTLIST, get_points, set_points)  # type: ignore
-
-    def get_cur_points(self) -> List[List[QPointF]]:
-        return self._cur_points
-
-    def set_cur_points(self, cur_points) -> None:
-        self._cur_points = cur_points
-
-    cur_points = Property(QTKeys.QVARIANTLIST, get_cur_points, set_cur_points)  # type: ignore
-
-    def get_available_units(self) -> List[str]:
-        return self._available_units
-
-    def set_available_units(self, available_units: List[str]) -> None:
-        self._available_units = available_units
-
-    available_units = Property(QTKeys.QVARIANTLIST, get_available_units, set_available_units)  # type: ignore
-
-    @Slot(list)  # type: ignore
-    def fill_series(self, series_list):
-        lines = series_list[0]
-        scatters = series_list[1]
-        cur_scatters = series_list[2]
-        for idx, _ in enumerate(lines):
-            lines[idx].replace(self._points[idx])
-            scatters[idx].replace(self._points[idx])
-            cur_scatters[idx].replace(self._cur_points[idx])
-
-
-class SolutionPositionModel(QObject):  # pylint: disable=too-few-public-methods
-    @Slot(SolutionPositionPoints)  # type: ignore
-    def fill_console_points(self, cp: SolutionPositionPoints) -> SolutionPositionPoints:  # pylint:disable=no-self-use
-        cp.set_points(SOLUTION_POSITION_TAB[Keys.POINTS])
-        cp.set_cur_points(SOLUTION_POSITION_TAB[Keys.CUR_POINTS])
-        cp.set_labels(SOLUTION_POSITION_TAB[Keys.LABELS])
-        cp.set_colors(SOLUTION_POSITION_TAB[Keys.COLORS])
-        cp.set_lat_max(SOLUTION_POSITION_TAB[Keys.LAT_MAX])
-        cp.set_lat_min(SOLUTION_POSITION_TAB[Keys.LAT_MIN])
-        cp.set_lon_max(SOLUTION_POSITION_TAB[Keys.LON_MAX])
-        cp.set_lon_min(SOLUTION_POSITION_TAB[Keys.LON_MIN])
-        cp.set_available_units(SOLUTION_POSITION_TAB[Keys.AVAILABLE_UNITS])
-        return cp
-
-
-class SolutionTableEntries(QObject):
-
-    _entries: List[List[str]] = []
-    _valid: bool = False
-
-    def get_valid(self) -> bool:
-        """Getter for _valid.
-
-        Returns:
-            bool: Whether it is valid or not.
-        """
-        return self._valid
-
-    def set_valid(self, valid: bool) -> None:
-        """Setter for _valid."""
-        self._valid = valid
-
-    valid = Property(bool, get_valid, set_valid)
-
-    def get_entries(self) -> List[List[str]]:
-        """Getter for _entries."""
-        return self._entries
-
-    def set_entries(self, entries: List[List[str]]) -> None:
-        """Setter for _entries."""
-        self._entries = entries
-
-    entries = Property(QTKeys.QVARIANTLIST, get_entries, set_entries)  # type: ignore
-
-    @Slot(list)  # type: ignore
-    def fill_series(self, series_list):
-        for idx, series in enumerate(series_list):
-            series.replace(self._points[idx])
-
-
-class SolutionTableModel(QObject):  # pylint: disable=too-few-public-methods
-    @Slot(SolutionTableEntries)  # type: ignore
-    def fill_console_points(self, cp: SolutionTableEntries) -> SolutionTableEntries:  # pylint:disable=no-self-use
-        cp.set_entries(SOLUTION_TABLE[Keys.ENTRIES])
-        return cp
-
-
-class SolutionVelocityPoints(QObject):
-
-    _colors: List[str] = []
-    _points: List[List[QPointF]] = [[]]
-    _valid: bool = False
-    _min: float = 0.0
-    _max: float = 0.0
-    _available_units: List[str] = []
-
-    def get_valid(self) -> bool:
-        """Getter for _valid.
-
-        Returns:
-            bool: Whether it is valid or not.
-        """
-        return self._valid
-
-    def set_valid(self, valid: bool) -> None:
-        """Setter for _valid."""
-        self._valid = valid
-
-    valid = Property(bool, get_valid, set_valid)
-
-    def get_min(self) -> float:
-        """Getter for _min."""
-        return self._min
-
-    def set_min(self, min_: float) -> None:
-        """Setter for _min."""
-        self._min = min_
-
-    min_ = Property(float, get_min, set_min)
-
-    def get_max(self) -> float:
-        """Getter for _max."""
-        return self._max
-
-    def set_max(self, max_: float) -> None:
-        """Setter for _max."""
-        self._max = max_
-
-    max_ = Property(float, get_max, set_max)
-
-    def get_available_units(self) -> List[str]:
-        """Getter for _available_units."""
-        return self._available_units
-
-    def set_available_units(self, available_units: List[str]) -> None:
-        """Setter for _available_units."""
-        self._available_units = available_units
-
-    available_units = Property(QTKeys.QVARIANTLIST, get_available_units, set_available_units)  # type: ignore
-
-    def get_colors(self) -> List[str]:
-        return self._colors
-
-    def set_colors(self, colors) -> None:
-        self._colors = colors
-
-    colors = Property(QTKeys.QVARIANTLIST, get_colors, set_colors)  # type: ignore
-
-    def get_points(self) -> List[List[QPointF]]:
-        return self._points
-
-    def set_points(self, points) -> None:
-        self._points = points
-
-    points = Property(QTKeys.QVARIANTLIST, get_points, set_points)  # type: ignore
-
-    @Slot(list)  # type: ignore
-    def fill_series(self, series_list):
-        for idx, series in enumerate(series_list):
-            series.replace(self._points[idx])
-
-
-class SolutionVelocityModel(QObject):  # pylint: disable=too-few-public-methods
-    @Slot(SolutionVelocityPoints)  # type: ignore
-    def fill_console_points(self, cp: SolutionVelocityPoints) -> SolutionVelocityPoints:  # pylint:disable=no-self-use
-        cp.set_points(SOLUTION_VELOCITY_TAB[Keys.POINTS])
-        cp.set_colors(SOLUTION_VELOCITY_TAB[Keys.COLORS])
-        cp.set_max(SOLUTION_VELOCITY_TAB[Keys.MAX])
-        cp.set_min(SOLUTION_VELOCITY_TAB[Keys.MIN])
-        cp.set_available_units(SOLUTION_VELOCITY_TAB[Keys.AVAILABLE_UNITS])
-        return cp
-
-
-class TrackingSignalsPoints(QObject):
-
-    _colors: List[str] = []
-    _check_labels: List[str] = []
-    _labels: List[str] = []
-    _points: List[List[QPointF]] = [[]]
-    _valid: bool = False
-    _min: float = 0.0
-    _max: float = 0.0
-=======
-    def get_available_refresh_rates(self) -> List[str]:
-        return self._available_refresh_rates
-
-    def set_available_refresh_rates(self, available_refresh_rates: List[str]) -> None:
-        self._available_refresh_rates = available_refresh_rates
-
-    available_refresh_rates = Property(
-        QTKeys.QVARIANTLIST, get_available_refresh_rates, set_available_refresh_rates  # type: ignore
-    )
->>>>>>> 31f6ea8a
-
-    def get_connected(self) -> bool:
-        """Getter for _connected.
-
-        Returns:
-<<<<<<< HEAD
-            bool: Whether it is valid or not.
-        """
-        return self._valid
-
-    def set_valid(self, valid: bool) -> None:
-        """Setter for _valid."""
-        self._valid = valid
-
-    valid = Property(bool, get_valid, set_valid)
-
-    def get_min(self) -> float:
-        """Getter for _min."""
-        return self._min
-
-    def set_min(self, min_: float) -> None:
-        """Setter for _min."""
-        self._min = min_
-
-    min_ = Property(float, get_min, set_min)
-
-    def get_max(self) -> float:
-        """Getter for _max."""
-        return self._max
-
-    def set_max(self, max_: float) -> None:
-        """Setter for _max."""
-        self._max = max_
-=======
-            bool: Whether a connection is live or not.
-        """
-        return self._connected
->>>>>>> 31f6ea8a
-
-    def set_connected(self, connected: bool) -> None:
-        """Setter for _connected."""
-        self._connected = connected
-
-    connected = Property(bool, get_connected, set_connected)
-
-
-class BottomNavbarModel(QObject):  # pylint: disable=too-few-public-methods
-    @Slot(BottomNavbarData)  # type: ignore
-    def fill_data(self, cp: BottomNavbarData) -> BottomNavbarData:  # pylint:disable=no-self-use
-        cp.set_available_ports(BOTTOM_NAVBAR[Keys.AVAILABLE_PORTS])
-        cp.set_available_baudrates(BOTTOM_NAVBAR[Keys.AVAILABLE_BAUDRATES])
-        cp.set_available_flows(BOTTOM_NAVBAR[Keys.AVAILABLE_FLOWS])
-        cp.set_available_refresh_rates(BOTTOM_NAVBAR[Keys.AVAILABLE_REFRESH_RATES])
-        cp.set_connected(BOTTOM_NAVBAR[Keys.CONNECTED])
         return cp
 
 
@@ -827,15 +467,15 @@
     return path
 
 
-def handle_cli_arguments(args: argparse.Namespace, constants: QObject):
+def handle_cli_arguments(args: argparse.Namespace, globals_: QObject):
     if args.no_opengl:
-        constants.setProperty("useOpenGL", False)  # type: ignore
+        globals_.setProperty("useOpenGL", False)  # type: ignore
     if args.refresh_rate is not None:
-        constants.setProperty("currentRefreshRate", args.refresh_rate)  # type: ignore
+        globals_.setProperty("currentRefreshRate", args.refresh_rate)  # type: ignore
     if args.tab is not None:
         layout_idxs = TAB_LAYOUT[args.tab]
-        constants.setProperty("initialMainTabIndex", layout_idxs[MAIN_INDEX])  # type: ignore
-        constants.setProperty("initialSubTabIndex", layout_idxs[SUB_INDEX])  # type: ignore
+        globals_.setProperty("initialMainTabIndex", layout_idxs[MAIN_INDEX])  # type: ignore
+        globals_.setProperty("initialSubTabIndex", layout_idxs[SUB_INDEX])  # type: ignore
 
 
 if __name__ == "__main__":
@@ -891,21 +531,18 @@
     root_context.setContextProperty("local_observation_model", local_observation_model)
     root_context.setContextProperty("data_model", data_model)
 
-<<<<<<< HEAD
-=======
     # Unfortunately it is not possible to access singletons directly using the PySide2 API.
-    # This approach stores the constants somwhere that can be grabbed and manipulated.
+    # This approach stores the globals somwhere that can be grabbed and manipulated.
     component = QQmlComponent(engine)
     component.setData(
-        b'import QtQuick 2.0\nimport "Constants"\nItem{ property var constants: Constants }',  # type: ignore
-        QUrl("qrc:/grabConstants.qml"),
+        b'import QtQuick 2.0\nimport "Constants"\nItem{ property var globals: Globals }',  # type: ignore
+        QUrl("qrc:/grabGlobals.qml"),
     )
-    constants_main = component.create()
-    constants_main = constants_main.property("constants")  # type: ignore
-
-    handle_cli_arguments(args_main, constants_main)
-
->>>>>>> 31f6ea8a
+    globals_main = component.create()
+    globals_main = globals_main.property("globals")  # type: ignore
+
+    handle_cli_arguments(args_main, globals_main)
+
     threading.Thread(
         target=receive_messages,
         args=(
