"""Connection QObjects.
"""

from typing import Dict, List, Any

from PySide2.QtCore import Property, QObject, Slot

from .constants import Keys, QTKeys, ConnectionState, ConnectionType

CONNECTION: Dict[str, Any] = {
    Keys.AVAILABLE_PORTS: [],
    Keys.AVAILABLE_BAUDRATES: [],
    Keys.AVAILABLE_FLOWS: [],
    Keys.AVAILABLE_REFRESH_RATES: [],
    Keys.CONNECTION_STATE: ConnectionState.DISCONNECTED,
    Keys.CONNECTION_MESSAGE: "",
    Keys.PREVIOUS_HOSTS: [],
    Keys.PREVIOUS_PORTS: [],
    Keys.PREVIOUS_FILES: [],
    Keys.LAST_USED_SERIAL_DEVICE: None,
    Keys.PREVIOUS_SERIAL_CONFIGS: [],
    Keys.CONSOLE_VERSION: str,
    Keys.PREVIOUS_CONNECTION_TYPE: "",
}


class ConnectionData(QObject):  # pylint: disable=too-many-instance-attributes disable=too-many-public-methods

    _available_ports: List[str] = []
    _available_baudrates: List[str] = []
    _available_flows: List[str] = []
    _available_refresh_rates: List[str] = []
    _conn_state: ConnectionState = ConnectionState.DISCONNECTED
    _previous_hosts: List[str] = []
    _previous_ports: List[str] = []
    _previous_files: List[str] = []
    _last_used_serial_device: str
    _previous_serial_configs: List[List[Any]] = []
    _console_version: str = ""
<<<<<<< HEAD
    _previous_connection_type: ConnectionType = ConnectionType.Serial
=======
    _connection_message: str = ""
>>>>>>> e52f96b5

    def get_available_ports(self) -> List[str]:
        return self._available_ports

    def set_available_ports(self, available_ports: List[str]) -> None:
        self._available_ports = available_ports

    available_ports = Property(QTKeys.QVARIANTLIST, get_available_ports, set_available_ports)  # type: ignore

    def get_available_baudrates(self) -> List[str]:
        return self._available_baudrates

    def set_available_baudrates(self, available_baudrates: List[str]) -> None:
        self._available_baudrates = available_baudrates

    available_baudrates = Property(
        QTKeys.QVARIANTLIST, get_available_baudrates, set_available_baudrates  # type: ignore
    )

    def get_available_flows(self) -> List[str]:
        return self._available_flows

    def set_available_flows(self, available_flows: List[str]) -> None:
        self._available_flows = available_flows

    available_flows = Property(QTKeys.QVARIANTLIST, get_available_flows, set_available_flows)  # type: ignore

    def get_conn_state(self) -> ConnectionState:
        """Getter for _conn_state.

        Returns:
            ConnectionState: Whether a connection is live, disconnecting or disconnected.
        """
        return self._conn_state

    def set_conn_state(self, conn_state: ConnectionState) -> None:
        """Setter for _conn_state."""
        self._conn_state = conn_state

    conn_state = Property(str, get_conn_state, set_conn_state)

    def get_previous_hosts(self) -> List[str]:
        return self._previous_hosts

    def set_previous_hosts(self, previous_hosts: List[str]) -> None:
        self._previous_hosts = previous_hosts

    previous_hosts = Property(QTKeys.QVARIANTLIST, get_previous_hosts, set_previous_hosts)  # type: ignore

    def get_previous_ports(self) -> List[str]:
        return self._previous_ports

    def set_previous_ports(self, previous_ports: List[str]) -> None:
        self._previous_ports = previous_ports

    previous_ports = Property(QTKeys.QVARIANTLIST, get_previous_ports, set_previous_ports)  # type: ignore

    def get_previous_files(self) -> List[str]:
        return self._previous_files

    def set_previous_files(self, previous_files: List[str]) -> None:
        self._previous_files = previous_files

    previous_files = Property(QTKeys.QVARIANTLIST, get_previous_files, set_previous_files)  # type: ignore

    def get_last_used_serial_device(self) -> str:
        return self._last_used_serial_device

    def set_last_used_serial_device(self, last_used_serial_device: str) -> None:
        self._last_used_serial_device = last_used_serial_device

    last_used_serial_device = Property(str, get_last_used_serial_device, set_last_used_serial_device)  # type: ignore

    def get_previous_serial_configs(self) -> List[List[Any]]:
        return self._previous_serial_configs

    def set_previous_serial_configs(self, previous_serial_configs: List[List[Any]]) -> None:
        self._previous_serial_configs = previous_serial_configs

    previous_serial_configs = Property(
        QTKeys.QVARIANTLIST, get_previous_serial_configs, set_previous_serial_configs  # type: ignore
    )

    def get_console_version(self) -> str:
        return self._console_version

    def set_console_version(self, console_version: str) -> None:
        self._console_version = console_version

    console_version = Property(str, get_console_version, set_console_version)

<<<<<<< HEAD
    def get_previous_connection_type(self) -> ConnectionType:
        return self._previous_connection_type

    def set_previous_connection_type(self, previous_connection_type: ConnectionType) -> None:
        self._previous_connection_type = previous_connection_type

    previous_connection_type = Property(str, get_previous_connection_type, set_previous_connection_type)
=======
    def get_connection_message(self) -> str:
        return self._connection_message

    def set_connection_message(self, connection_message: str) -> None:
        self._connection_message = connection_message

    connection_message = Property(str, get_connection_message, set_connection_message)
>>>>>>> e52f96b5


class ConnectionModel(QObject):  # pylint: disable=too-few-public-methods
    @Slot(ConnectionData)  # type: ignore
    def fill_data(self, cp: ConnectionData) -> ConnectionData:  # pylint:disable=no-self-use
        cp.set_available_ports(CONNECTION[Keys.AVAILABLE_PORTS])
        cp.set_available_baudrates(CONNECTION[Keys.AVAILABLE_BAUDRATES])
        cp.set_available_flows(CONNECTION[Keys.AVAILABLE_FLOWS])
        cp.set_conn_state(CONNECTION[Keys.CONNECTION_STATE])
        cp.set_previous_hosts(CONNECTION[Keys.PREVIOUS_HOSTS])
        cp.set_previous_ports(CONNECTION[Keys.PREVIOUS_PORTS])
        cp.set_previous_files(CONNECTION[Keys.PREVIOUS_FILES])
        cp.set_last_used_serial_device(CONNECTION[Keys.LAST_USED_SERIAL_DEVICE])
        cp.set_previous_serial_configs(CONNECTION[Keys.PREVIOUS_SERIAL_CONFIGS])
        cp.set_console_version(CONNECTION[Keys.CONSOLE_VERSION])
<<<<<<< HEAD
        cp.set_previous_connection_type(CONNECTION[Keys.PREVIOUS_CONNECTION_TYPE])
=======
        cp.set_connection_message(CONNECTION[Keys.CONNECTION_MESSAGE])
        CONNECTION[Keys.CONNECTION_MESSAGE] = ""
>>>>>>> e52f96b5
        return cp<|MERGE_RESOLUTION|>--- conflicted
+++ resolved
@@ -37,11 +37,8 @@
     _last_used_serial_device: str
     _previous_serial_configs: List[List[Any]] = []
     _console_version: str = ""
-<<<<<<< HEAD
     _previous_connection_type: ConnectionType = ConnectionType.Serial
-=======
     _connection_message: str = ""
->>>>>>> e52f96b5
 
     def get_available_ports(self) -> List[str]:
         return self._available_ports
@@ -133,7 +130,6 @@
 
     console_version = Property(str, get_console_version, set_console_version)
 
-<<<<<<< HEAD
     def get_previous_connection_type(self) -> ConnectionType:
         return self._previous_connection_type
 
@@ -141,7 +137,7 @@
         self._previous_connection_type = previous_connection_type
 
     previous_connection_type = Property(str, get_previous_connection_type, set_previous_connection_type)
-=======
+
     def get_connection_message(self) -> str:
         return self._connection_message
 
@@ -149,7 +145,6 @@
         self._connection_message = connection_message
 
     connection_message = Property(str, get_connection_message, set_connection_message)
->>>>>>> e52f96b5
 
 
 class ConnectionModel(QObject):  # pylint: disable=too-few-public-methods
@@ -165,10 +160,7 @@
         cp.set_last_used_serial_device(CONNECTION[Keys.LAST_USED_SERIAL_DEVICE])
         cp.set_previous_serial_configs(CONNECTION[Keys.PREVIOUS_SERIAL_CONFIGS])
         cp.set_console_version(CONNECTION[Keys.CONSOLE_VERSION])
-<<<<<<< HEAD
         cp.set_previous_connection_type(CONNECTION[Keys.PREVIOUS_CONNECTION_TYPE])
-=======
         cp.set_connection_message(CONNECTION[Keys.CONNECTION_MESSAGE])
         CONNECTION[Keys.CONNECTION_MESSAGE] = ""
->>>>>>> e52f96b5
         return cp