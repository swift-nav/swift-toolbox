singleton Constants 1.0 Constants.qml
<<<<<<< HEAD
singleton Globals 1.0 Globals.qml
=======
Utils 1.0 utils.js
>>>>>>> 31f6ea8a
<|MERGE_RESOLUTION|>--- conflicted
+++ resolved
@@ -1,6 +1,3 @@
 singleton Constants 1.0 Constants.qml
-<<<<<<< HEAD
 singleton Globals 1.0 Globals.qml
-=======
-Utils 1.0 utils.js
->>>>>>> 31f6ea8a
+Utils 1.0 utils.js