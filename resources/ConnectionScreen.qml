import "Constants"
import QtQuick 2.15
import QtQuick.Controls 2.15
import QtQuick.Dialogs 1.3 as Dialogs
import QtQuick.Layouts 1.15
import SwiftConsole 1.0

Item {
    property string tcp_ip: "TCP/IP"
    property string serial_usb: "Serial/USB"
    property string file: "File"
    property string previous_connection_type: ""
    property var sources: [tcp_ip, serial_usb, file]
    property variant available_baudrates: []
    property variant available_devices: []
    property variant available_flows: []
    property variant previous_hosts: []
    property variant previous_ports: []
    property variant previous_files: []
    property variant previous_serial_configs: []
    property variant last_used_serial_device: null
    property string connMessage: ""
    property bool warningTimerRecentlyUsed: false

    function restore_previous_serial_settings(device_name) {
        const config = previous_serial_configs.find((element) => {
            return element[0] === device_name;
        });
        if (config) {
            serialDeviceBaudRate.currentIndex = available_baudrates.indexOf(config[1]);
            serialDeviceFlowControl.currentIndex = available_flows.indexOf(config[2]);
        }
    }

    ConnectionData {
        id: connectionData
    }

    Rectangle {
        id: dialogRect

        anchors.fill: parent
        Keys.onReturnPressed: {
            connectButton.clicked();
        }

        Image {
            width: parent.width
            height: parent.height
            source: Constants.icons.splashScreenPath
        }

        Rectangle {
            anchors.left: parent.left
            height: parent.height
            width: 1
            color: "white"
        }

        Dialog {
            id: dialog

            visible: stack.connectionScreenVisible()
            implicitHeight: 3 * parent.height / 7
            implicitWidth: parent.width / 2
            anchors.centerIn: parent
            title: "Connect to device..."
            closePolicy: Popup.NoAutoClose
            onVisibleChanged: {
                if (visible)
                    dialogRect.forceActiveFocus();

            }

            ColumnLayout {
                anchors.fill: parent

                RowLayout {
                    Layout.fillWidth: true
                    Layout.alignment: Qt.AlignTop

                    RadioButton {
                        id: serialRadio

<<<<<<< HEAD
                        checked: previous_connection_type == "Serial"
                        text: serial_usb
=======
                        checked: true
                        text: tcp_ip
                        onToggled: dialogRect.forceActiveFocus()
>>>>>>> e52f96b5
                    }

                    RadioButton {
                        id: tcpRadio

<<<<<<< HEAD
                        checked: previous_connection_type == "TCP"
                        text: tcp_ip
=======
                        text: serial_usb
                        onToggled: dialogRect.forceActiveFocus()
>>>>>>> e52f96b5
                    }

                    RadioButton {
                        id: fileRadio

                        checked: previous_connection_type == "File"
                        text: file
                        onToggled: dialogRect.forceActiveFocus()
                    }

                    Item {
                        Layout.fillWidth: true
                    }

                }

                RowLayout {
                    Layout.fillWidth: true
                    Layout.alignment: Qt.AlignTop

                    ComboBox {
                        id: serialDevice

                        visible: serialRadio.checked
                        Layout.preferredHeight: Constants.connection.dropdownHeight
                        Layout.fillWidth: true
                        model: available_devices
                        onActivated: {
                            restore_previous_serial_settings(available_devices[currentIndex]);
                        }
                        Keys.onReturnPressed: {
                            connectButton.clicked();
                        }
                    }

                    Button {
                        id: serialDeviceRefresh

                        visible: serialRadio.checked
                        Layout.preferredHeight: Constants.connection.buttonHeight
                        Layout.preferredWidth: Constants.connection.serialDeviceRefreshWidth
                        icon.source: Constants.icons.refreshPath
                        icon.color: checked ? Constants.swiftOrange : Constants.materialGrey
                        onClicked: {
                            data_model.serial_refresh();
                        }
                    }

                    ComboBox {
                        id: serialDeviceBaudRate

                        visible: serialRadio.checked
                        Layout.preferredHeight: Constants.connection.dropdownHeight
                        Layout.preferredWidth: Constants.connection.serialDeviceBaudRateDropdownWidth
                        model: available_baudrates
                        Keys.onReturnPressed: {
                            connectButton.clicked();
                        }
                    }

                    ComboBox {
                        id: serialDeviceFlowControl

                        visible: serialRadio.checked
                        Layout.preferredHeight: Constants.connection.dropdownHeight
                        Layout.preferredWidth: Constants.connection.serialDeviceFlowControlDropdownWidth
                        model: available_flows
                        Keys.onReturnPressed: {
                            connectButton.clicked();
                        }

                        states: State {
                            when: serialDeviceFlowControl.down

                            PropertyChanges {
                                target: serialDeviceFlowControl
                                width: Constants.connection.serialDeviceFlowControlDropdownWidth * 1.1
                            }

                        }

                    }

                    Item {
                        id: serialDeviceFill

                        visible: serialRadio.checked
                        Layout.fillWidth: true
                    }

                    ComboBox {
                        id: tcpUrlBar

                        visible: tcpRadio.checked
                        Layout.fillWidth: true
                        model: previous_hosts
                        editable: true
                        selectTextByMouse: true
                        onAccepted: {
                            connectButton.clicked();
                        }

                        Label {
                            anchors.fill: parent.contentItem
                            anchors.leftMargin: 4
                            verticalAlignment: Text.AlignVCenter
                            text: "Host"
                            color: Constants.connection.placeholderTextColor
                            visible: (!tcpUrlBar.editText)
                        }

                    }

                    ComboBox {
                        id: tcpPortBar

                        visible: tcpRadio.checked
                        Layout.preferredWidth: parent.width / 4
                        model: previous_ports
                        editable: true
                        selectTextByMouse: true
                        onAccepted: {
                            connectButton.clicked();
                        }

                        Label {
                            anchors.fill: parent.contentItem
                            anchors.leftMargin: 4
                            verticalAlignment: Text.AlignVCenter
                            text: "Port"
                            color: Constants.connection.placeholderTextColor
                            visible: !tcpPortBar.editText
                        }

                    }

                    ComboBox {
                        id: fileUrlBar

                        visible: fileRadio.checked
                        Layout.alignment: Qt.AlignLeft
                        Layout.fillWidth: true
                        model: previous_files
                        editable: true
                        selectTextByMouse: true
                        onAccepted: {
                            connectButton.clicked();
                        }

                        Label {
                            anchors.fill: parent.contentItem
                            anchors.leftMargin: 4
                            verticalAlignment: Text.AlignVCenter
                            text: "path/to/file"
                            color: Constants.connection.placeholderTextColor
                            visible: !fileUrlBar.editText
                        }

                    }

                }

                Item {
                    Layout.fillWidth: true
                    Layout.fillHeight: true
                }

                RowLayout {
                    Layout.fillWidth: true

                    Item {
                        Layout.fillWidth: true
                    }

                    Button {
                        id: connectButton

                        property string tooltipText: "Connect"

                        Layout.preferredWidth: parent.width / 4
                        checkable: true
                        state: Constants.connection.disconnected
                        ToolTip.visible: hovered
                        ToolTip.text: tooltipText
                        onClicked: {
                            if (connectButton.state == Constants.connection.connected || connectButton.state == Constants.connection.connecting) {
                                connectButton.state = Constants.connection.disconnecting;
                                data_model.disconnect();
                            } else if (connectButton.state == Constants.connection.disconnected) {
                                connectButton.state = Constants.connection.connecting;
                                if (tcpRadio.checked) {
                                    if (tcpUrlBar.editText && tcpPortBar.editText)
                                        data_model.connect_tcp(tcpUrlBar.editText, tcpPortBar.editText);
                                    else
                                        data_model.connect();
                                } else if (fileRadio.checked) {
                                    if (fileUrlBar.editText)
                                        data_model.connect_file(fileUrlBar.editText);

                                } else {
                                    data_model.connect_serial(serialDevice.currentText, serialDeviceBaudRate.currentText, serialDeviceFlowControl.currentText);
                                }
                            }
                        }
                        states: [
                            State {
                                name: Constants.connection.connecting

                                PropertyChanges {
                                    target: connectButton
                                    enabled: true
                                    checked: true
                                    text: "Connecting"
                                    tooltipText: "Disconnect"
                                }

                            },
                            State {
                                name: Constants.connection.connected

                                PropertyChanges {
                                    target: connectButton
                                    enabled: true
                                    checked: true
                                    text: "Disconnect"
                                    tooltipText: "Disconnect"
                                }

                            },
                            State {
                                name: Constants.connection.disconnecting

                                PropertyChanges {
                                    target: connectButton
                                    enabled: false
                                    checked: false
                                    text: "Disconnecting"
                                    tooltipText: "Disconnecting"
                                }

                            },
                            State {
                                name: Constants.connection.disconnected

                                PropertyChanges {
                                    target: connectButton
                                    enabled: true
                                    checked: false
                                    text: "Connect"
                                    tooltipText: "Connect"
                                }

                            }
                        ]
                    }

                }

            }

            Timer {
                interval: Utils.hzToMilliseconds(Constants.staticTimerIntervalRate)
                running: true
                repeat: true
                onTriggered: {
                    connection_model.fill_data(connectionData);
                    if (!connectionData.available_baudrates.length)
                        return ;

                    if (!available_baudrates.length || !available_flows.length) {
                        Globals.consoleVersion = connectionData.console_version;
                        available_baudrates = connectionData.available_baudrates;
                        serialDeviceBaudRate.currentIndex = 1;
                        available_flows = connectionData.available_flows;
                    }
                    available_devices = connectionData.available_ports;
                    previous_hosts = connectionData.previous_hosts;
                    previous_ports = connectionData.previous_ports;
                    previous_files = connectionData.previous_files;
                    previous_serial_configs = connectionData.previous_serial_configs;
                    previous_connection_type = connectionData.previous_connection_type;
                    if (!last_used_serial_device && connectionData.last_used_serial_device) {
                        // Set the default selected to the last used
                        last_used_serial_device = connectionData.last_used_serial_device;
                        serialDevice.currentIndex = available_devices.indexOf(last_used_serial_device);
                        if (serialDevice.currentIndex != -1)
                            restore_previous_serial_settings(available_devices[serialDevice.currentIndex]);

                    }
                    if (connectionData.connection_message !== "") {
                        connMessage = connectionData.connection_message;
                        warningTimer.startTimer();
                    }
                    connectButton.state = connectionData.conn_state.toLowerCase();
                    if (!Globals.connected_at_least_once && connectionData.conn_state == Constants.connection.connected.toUpperCase()) {
                        stack.mainView();
                        Globals.connected_at_least_once = true;
                    }
                    Globals.conn_state = connectionData.conn_state;
                }
            }

        }

        Timer {
            id: warningTimer

            function startTimer() {
                if (!warningTimerRecentlyUsed) {
                    warningTimerRecentlyUsed = true;
                    connectionMessage.visible = true;
                    warningTimer.start();
                }
            }

            interval: Constants.connection.warningTimerLockedInterval
            repeat: false
            onTriggered: {
                warningTimerRecentlyUsed = false;
            }
        }

        Dialogs.MessageDialog {
            id: connectionMessage

            title: "Connection Message"
            text: connMessage
            icon: Dialogs.StandardIcon.Warning
            standardButtons: Dialogs.StandardButton.Cancel
        }

    }

}<|MERGE_RESOLUTION|>--- conflicted
+++ resolved
@@ -82,26 +82,17 @@
                     RadioButton {
                         id: serialRadio
 
-<<<<<<< HEAD
                         checked: previous_connection_type == "Serial"
                         text: serial_usb
-=======
-                        checked: true
+                        onToggled: dialogRect.forceActiveFocus()
+                    }
+
+                    RadioButton {
+                        id: tcpRadio
+
+                        checked: previous_connection_type == "TCP"
                         text: tcp_ip
                         onToggled: dialogRect.forceActiveFocus()
->>>>>>> e52f96b5
-                    }
-
-                    RadioButton {
-                        id: tcpRadio
-
-<<<<<<< HEAD
-                        checked: previous_connection_type == "TCP"
-                        text: tcp_ip
-=======
-                        text: serial_usb
-                        onToggled: dialogRect.forceActiveFocus()
->>>>>>> e52f96b5
                     }
 
                     RadioButton {
