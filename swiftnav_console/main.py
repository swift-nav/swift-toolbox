"""Frontend module for the Swift Console.
"""
import argparse
import platform
import os
import sys
import threading

from typing import List, Any, Optional

import capnp  # type: ignore

from PySide2.QtWidgets import QApplication  # type: ignore

from PySide2.QtCore import QObject, QUrl, QPointF, Slot
from PySide2.QtCharts import QtCharts  # pylint: disable=unused-import

from PySide2 import QtQml, QtCore

from PySide2.QtGui import QFontDatabase

from PySide2.QtQml import QQmlComponent, qmlRegisterType, QQmlDebuggingEnabler

import swiftnav_console.console_resources  # type: ignore # pylint: disable=unused-import

import console_backend.server  # type: ignore  # pylint: disable=import-error,no-name-in-module

from .constants import ApplicationMetadata, ConnectionState, Keys, Tabs, QTKeys

from .log_panel import (
    LOG_PANEL,
    log_panel_lock,
    LogPanelData,
    LogPanelModel,
)

from .connection import (
    CONNECTION,
    ConnectionData,
    ConnectionModel,
)

from .logging_bar import (
    LOGGING_BAR,
    LoggingBarData,
    LoggingBarModel,
)

from .advanced_imu_tab import (
    AdvancedImuModel,
    AdvancedImuPoints,
    ADVANCED_IMU_TAB,
)

from .advanced_magnetometer_tab import (
    AdvancedMagnetometerModel,
    AdvancedMagnetometerPoints,
    ADVANCED_MAGNETOMETER_TAB,
)

from .advanced_networking_tab import (
    AdvancedNetworkingModel,
    AdvancedNetworkingData,
    ADVANCED_NETWORKING_TAB,
)

from .advanced_spectrum_analyzer_tab import (
    AdvancedSpectrumAnalyzerModel,
    AdvancedSpectrumAnalyzerPoints,
    ADVANCED_SPECTRUM_ANALYZER_TAB,
)

from .advanced_system_monitor_tab import (
    AdvancedSystemMonitorModel,
    AdvancedSystemMonitorData,
    ADVANCED_SYSTEM_MONITOR_TAB,
)

from .fusion_status_flags import (
    FusionStatusFlagsModel,
    FusionStatusFlagsData,
    FUSION_STATUS_FLAGS,
)

from .baseline_plot import (
    BaselinePlotModel,
    BaselinePlotPoints,
    BASELINE_PLOT,
)

from .baseline_table import (
    BaselineTableEntries,
    BaselineTableModel,
    BASELINE_TABLE,
)

from .observation_tab import (
    ObservationTableModel,
    REMOTE_OBSERVATION_TAB,
    LOCAL_OBSERVATION_TAB,
    obs_rows_to_json,
)

from .settings_tab import (
    SettingsTabModel,
    SettingsTabData,
    SettingsTableEntries,
    SettingsTableModel,
    SETTINGS_TAB,
    SETTINGS_TABLE,
    settings_rows_to_json,
)

from .solution_position_tab import (
    SolutionPositionModel,
    SolutionPositionPoints,
    SOLUTION_POSITION_TAB,
)

from .solution_table import (
    SolutionTableEntries,
    SolutionTableModel,
    SOLUTION_TABLE,
)

from .solution_velocity_tab import (
    SolutionVelocityModel,
    SolutionVelocityPoints,
    SOLUTION_VELOCITY_TAB,
)

from .status_bar import (
    STATUS_BAR,
    StatusBarData,
    StatusBarModel,
)

from .tracking_signals_tab import (
    TrackingSignalsModel,
    TrackingSignalsPoints,
    TRACKING_SIGNALS_TAB,
)

from .tracking_sky_plot_tab import (
    TrackingSkyPlotModel,
    TrackingSkyPlotPoints,
    TRACKING_SKY_PLOT_TAB,
)

from .update_tab import (
    UPDATE_TAB,
    UpdateTabData,
    UpdateTabModel,
)

CONSOLE_BACKEND_CAPNP_PATH = "console_backend.capnp"

PIKSI_HOST = "piksi-relay-bb9f2b10e53143f4a816a11884e679cf.ce.swiftnav.com"
PIKSI_PORT = 55555


MAIN_INDEX = "MAIN_INDEX"
SUB_INDEX = "SUB_INDEX"

TAB_LAYOUT = {
    Tabs.TRACKING_SIGNALS: {
        MAIN_INDEX: 0,
        SUB_INDEX: 0,
    },
    Tabs.TRACKING_SKYPLOT: {
        MAIN_INDEX: 0,
        SUB_INDEX: 1,
    },
    Tabs.SOLUTION_POSITION: {
        MAIN_INDEX: 1,
        SUB_INDEX: 0,
    },
    Tabs.SOLUTION_VELOCITY: {
        MAIN_INDEX: 1,
        SUB_INDEX: 1,
    },
    Tabs.BASELINE: {
        MAIN_INDEX: 2,
        SUB_INDEX: 0,
    },
    Tabs.OBSERVATIONS: {
        MAIN_INDEX: 3,
        SUB_INDEX: 0,
    },
    Tabs.SETTINGS: {
        MAIN_INDEX: 4,
        SUB_INDEX: 0,
    },
    Tabs.UPDATE: {
        MAIN_INDEX: 5,
        SUB_INDEX: 0,
    },
    Tabs.ADVANCED_SYSTEM_MONITOR: {
        MAIN_INDEX: 6,
        SUB_INDEX: 0,
    },
    Tabs.ADVANCED_IMU: {
        MAIN_INDEX: 6,
        SUB_INDEX: 1,
    },
    Tabs.ADVANCED_MAGNETOMETER: {
        MAIN_INDEX: 6,
        SUB_INDEX: 2,
    },
    Tabs.ADVANCED_NETWORKING: {
        MAIN_INDEX: 6,
        SUB_INDEX: 3,
    },
    Tabs.ADVANCED_SPECTRUM_ANALYZER: {
        MAIN_INDEX: 6,
        SUB_INDEX: 4,
    },
}


capnp.remove_import_hook()  # pylint: disable=no-member


def receive_messages(app_, backend, messages):
    while True:
        buffer = backend.fetch_message()
        if not buffer:
            print("terminating GUI loop", file=sys.stderr)
            break
        Message = messages.Message
        m = Message.from_bytes(buffer)
        if m.which == Message.Union.Status:
            app_state = ConnectionState(m.status.text)
            if app_state == ConnectionState.CLOSED:
                return app_.quit()
            CONNECTION[Keys.CONNECTION_STATE] = app_state

        elif m.which == Message.Union.SolutionPositionStatus:
            SOLUTION_POSITION_TAB[Keys.POINTS][:] = [
                [QPointF(point.x, point.y) for point in m.solutionPositionStatus.data[idx]]
                for idx in range(len(m.solutionPositionStatus.data))
            ]
            SOLUTION_POSITION_TAB[Keys.CUR_POINTS][:] = [
                [QPointF(point.x, point.y) for point in m.solutionPositionStatus.curData[idx]]
                for idx in range(len(m.solutionPositionStatus.curData))
            ]
            SOLUTION_POSITION_TAB[Keys.LAT_MAX] = m.solutionPositionStatus.latMax
            SOLUTION_POSITION_TAB[Keys.LAT_MIN] = m.solutionPositionStatus.latMin
            SOLUTION_POSITION_TAB[Keys.LON_MAX] = m.solutionPositionStatus.lonMax
            SOLUTION_POSITION_TAB[Keys.LON_MIN] = m.solutionPositionStatus.lonMin
            SOLUTION_POSITION_TAB[Keys.AVAILABLE_UNITS][:] = m.solutionPositionStatus.availableUnits
        elif m.which == Message.Union.SolutionTableStatus:
            SOLUTION_TABLE[Keys.ENTRIES][:] = [[entry.key, entry.val] for entry in m.solutionTableStatus.data]
        elif m.which == Message.Union.SolutionVelocityStatus:
            SOLUTION_VELOCITY_TAB[Keys.COLORS][:] = m.solutionVelocityStatus.colors
            SOLUTION_VELOCITY_TAB[Keys.POINTS][:] = [
                [QPointF(point.x, point.y) for point in m.solutionVelocityStatus.data[idx]]
                for idx in range(len(m.solutionVelocityStatus.data))
            ]
            SOLUTION_VELOCITY_TAB[Keys.MAX] = m.solutionVelocityStatus.max
            SOLUTION_VELOCITY_TAB[Keys.MIN] = m.solutionVelocityStatus.min
            SOLUTION_VELOCITY_TAB[Keys.AVAILABLE_UNITS][:] = m.solutionVelocityStatus.availableUnits
        elif m.which == Message.Union.BaselinePlotStatus:
            BASELINE_PLOT[Keys.POINTS][:] = [
                [QPointF(point.x, point.y) for point in m.baselinePlotStatus.data[idx]]
                for idx in range(len(m.baselinePlotStatus.data))
            ]
            BASELINE_PLOT[Keys.CUR_POINTS][:] = [
                [QPointF(point.x, point.y) for point in m.baselinePlotStatus.curData[idx]]
                for idx in range(len(m.baselinePlotStatus.curData))
            ]
            BASELINE_PLOT[Keys.N_MAX] = m.baselinePlotStatus.nMax
            BASELINE_PLOT[Keys.N_MIN] = m.baselinePlotStatus.nMin
            BASELINE_PLOT[Keys.E_MAX] = m.baselinePlotStatus.eMax
            BASELINE_PLOT[Keys.E_MIN] = m.baselinePlotStatus.eMin
        elif m.which == Message.Union.BaselineTableStatus:
            BASELINE_TABLE[Keys.ENTRIES][:] = [[entry.key, entry.val] for entry in m.baselineTableStatus.data]
        elif m.which == Message.Union.AdvancedImuStatus:
            ADVANCED_IMU_TAB[Keys.FIELDS_DATA][:] = m.advancedImuStatus.fieldsData
            ADVANCED_IMU_TAB[Keys.POINTS][:] = [
                [QPointF(point.x, point.y) for point in m.advancedImuStatus.data[idx]]
                for idx in range(len(m.advancedImuStatus.data))
            ]
        elif m.which == Message.Union.AdvancedSpectrumAnalyzerStatus:
            ADVANCED_SPECTRUM_ANALYZER_TAB[Keys.CHANNEL] = m.advancedSpectrumAnalyzerStatus.channel
            ADVANCED_SPECTRUM_ANALYZER_TAB[Keys.POINTS][:] = [
                QPointF(point.x, point.y) for point in m.advancedSpectrumAnalyzerStatus.data
            ]
            ADVANCED_SPECTRUM_ANALYZER_TAB[Keys.YMAX] = m.advancedSpectrumAnalyzerStatus.ymax
            ADVANCED_SPECTRUM_ANALYZER_TAB[Keys.YMIN] = m.advancedSpectrumAnalyzerStatus.ymin
            ADVANCED_SPECTRUM_ANALYZER_TAB[Keys.XMAX] = m.advancedSpectrumAnalyzerStatus.xmax
            ADVANCED_SPECTRUM_ANALYZER_TAB[Keys.XMIN] = m.advancedSpectrumAnalyzerStatus.xmin
        elif m.which == Message.Union.AdvancedNetworkingStatus:
            ADVANCED_NETWORKING_TAB[Keys.RUNNING] = m.advancedNetworkingStatus.running
            ADVANCED_NETWORKING_TAB[Keys.IP_ADDRESS] = m.advancedNetworkingStatus.ipAddress
            ADVANCED_NETWORKING_TAB[Keys.PORT] = m.advancedNetworkingStatus.port
            ADVANCED_NETWORKING_TAB[Keys.NETWORK_INFO][:] = [
                [entry.interfaceName, entry.ipv4Address, entry.running, entry.txUsage, entry.rxUsage]
                for entry in m.advancedNetworkingStatus.networkInfo
            ]
        elif m.which == Message.Union.AdvancedSystemMonitorStatus:
            ADVANCED_SYSTEM_MONITOR_TAB[Keys.OBS_LATENCY][:] = [
                [entry.key, entry.val] for entry in m.advancedSystemMonitorStatus.obsLatency
            ]
            ADVANCED_SYSTEM_MONITOR_TAB[Keys.OBS_PERIOD][:] = [
                [entry.key, entry.val] for entry in m.advancedSystemMonitorStatus.obsPeriod
            ]
            ADVANCED_SYSTEM_MONITOR_TAB[Keys.THREADS_TABLE][:] = [
                [entry.name, entry.cpu, entry.stackFree] for entry in m.advancedSystemMonitorStatus.threadsTable
            ]
            ADVANCED_SYSTEM_MONITOR_TAB[Keys.CSAC_TELEM_LIST][:] = [
                [entry.key, entry.val] for entry in m.advancedSystemMonitorStatus.csacTelemList
            ]
            ADVANCED_SYSTEM_MONITOR_TAB[Keys.CSAC_RECEIVED] = m.advancedSystemMonitorStatus.csacReceived
            ADVANCED_SYSTEM_MONITOR_TAB[Keys.ZYNQ_TEMP] = m.advancedSystemMonitorStatus.zynqTemp
            ADVANCED_SYSTEM_MONITOR_TAB[Keys.FE_TEMP] = m.advancedSystemMonitorStatus.feTemp
        elif m.which == Message.Union.AdvancedMagnetometerStatus:
            ADVANCED_MAGNETOMETER_TAB[Keys.YMAX] = m.advancedMagnetometerStatus.ymax
            ADVANCED_MAGNETOMETER_TAB[Keys.YMIN] = m.advancedMagnetometerStatus.ymin
            ADVANCED_MAGNETOMETER_TAB[Keys.POINTS][:] = [
                [QPointF(point.x, point.y) for point in m.advancedMagnetometerStatus.data[idx]]
                for idx in range(len(m.advancedMagnetometerStatus.data))
            ]
        elif m.which == Message.Union.FusionStatusFlagsStatus:
            FUSION_STATUS_FLAGS[Keys.GNSSPOS] = m.fusionStatusFlagsStatus.gnsspos
            FUSION_STATUS_FLAGS[Keys.GNSSVEL] = m.fusionStatusFlagsStatus.gnssvel
            FUSION_STATUS_FLAGS[Keys.WHEELTICKS] = m.fusionStatusFlagsStatus.wheelticks
            FUSION_STATUS_FLAGS[Keys.SPEED] = m.fusionStatusFlagsStatus.speed
            FUSION_STATUS_FLAGS[Keys.NHC] = m.fusionStatusFlagsStatus.nhc
            FUSION_STATUS_FLAGS[Keys.ZEROVEL] = m.fusionStatusFlagsStatus.zerovel
        elif m.which == Message.Union.TrackingSignalsStatus:
            TRACKING_SIGNALS_TAB[Keys.CHECK_LABELS][:] = m.trackingSignalsStatus.checkLabels
            TRACKING_SIGNALS_TAB[Keys.LABELS][:] = m.trackingSignalsStatus.labels
            TRACKING_SIGNALS_TAB[Keys.COLORS][:] = m.trackingSignalsStatus.colors
            TRACKING_SIGNALS_TAB[Keys.POINTS][:] = [
                [QPointF(point.x, point.y) for point in m.trackingSignalsStatus.data[idx]]
                for idx in range(len(m.trackingSignalsStatus.data))
            ]
            TRACKING_SIGNALS_TAB[Keys.XMIN_OFFSET] = m.trackingSignalsStatus.xminOffset
        elif m.which == Message.Union.TrackingSkyPlotStatus:
            TRACKING_SKY_PLOT_TAB[Keys.SATS][:] = [
                [QPointF(point.az, point.el) for point in m.trackingSkyPlotStatus.sats[idx]]
                for idx in range(len(m.trackingSkyPlotStatus.sats))
            ]
            TRACKING_SKY_PLOT_TAB[Keys.LABELS][:] = [
                list(m.trackingSkyPlotStatus.labels[idx]) for idx in range(len(m.trackingSkyPlotStatus.labels))
            ]
        elif m.which == Message.Union.ObservationStatus:
            if m.observationStatus.isRemote:
                REMOTE_OBSERVATION_TAB[Keys.TOW] = m.observationStatus.tow
                REMOTE_OBSERVATION_TAB[Keys.WEEK] = m.observationStatus.week
                REMOTE_OBSERVATION_TAB[Keys.ROWS][:] = obs_rows_to_json(m.observationStatus.rows)
            else:
                LOCAL_OBSERVATION_TAB[Keys.TOW] = m.observationStatus.tow
                LOCAL_OBSERVATION_TAB[Keys.WEEK] = m.observationStatus.week
                LOCAL_OBSERVATION_TAB[Keys.ROWS][:] = obs_rows_to_json(m.observationStatus.rows)
        elif m.which == Message.Union.StatusBarStatus:
            STATUS_BAR[Keys.POS] = m.statusBarStatus.pos
            STATUS_BAR[Keys.RTK] = m.statusBarStatus.rtk
            STATUS_BAR[Keys.SATS] = m.statusBarStatus.sats
            STATUS_BAR[Keys.CORR_AGE] = m.statusBarStatus.corrAge
            STATUS_BAR[Keys.INS] = m.statusBarStatus.ins
            STATUS_BAR[Keys.DATA_RATE] = m.statusBarStatus.dataRate
            STATUS_BAR[Keys.SOLID_CONNECTION] = m.statusBarStatus.solidConnection
            STATUS_BAR[Keys.TITLE] = m.statusBarStatus.title
            STATUS_BAR[Keys.ANTENNA_STATUS] = m.statusBarStatus.antennaStatus
        elif m.which == Message.Union.ConnectionStatus:
            CONNECTION[Keys.AVAILABLE_PORTS][:] = m.connectionStatus.availablePorts
            CONNECTION[Keys.AVAILABLE_BAUDRATES][:] = m.connectionStatus.availableBaudrates
            CONNECTION[Keys.AVAILABLE_FLOWS][:] = m.connectionStatus.availableFlows
            CONNECTION[Keys.PREVIOUS_HOSTS][:] = m.connectionStatus.previousHosts
            CONNECTION[Keys.PREVIOUS_PORTS][:] = m.connectionStatus.previousPorts
            CONNECTION[Keys.PREVIOUS_FILES][:] = m.connectionStatus.previousFiles
            CONNECTION[Keys.LAST_USED_SERIAL_DEVICE] = (
                m.connectionStatus.lastSerialDevice.port
                if m.connectionStatus.lastSerialDevice.which() == "port"
                else None
            )
            CONNECTION[Keys.PREVIOUS_SERIAL_CONFIGS][:] = [
                [entry.device, entry.baudrate, entry.flowControl] for entry in m.connectionStatus.previousSerialConfigs
            ]
        elif m.which == Message.Union.LoggingBarStatus:
            LOGGING_BAR[Keys.PREVIOUS_FOLDERS][:] = m.loggingBarStatus.previousFolders
            LOGGING_BAR[Keys.CSV_LOGGING] = m.loggingBarStatus.csvLogging
            LOGGING_BAR[Keys.SBP_LOGGING] = m.loggingBarStatus.sbpLogging
            LOGGING_BAR[Keys.SBP_LOGGING_FORMAT] = m.loggingBarStatus.sbpLoggingFormat
        elif m.which == Message.Union.LoggingBarRecordingStatus:
            LOGGING_BAR[Keys.RECORDING_DURATION_SEC] = m.loggingBarRecordingStatus.recordingDurationSec
            LOGGING_BAR[Keys.RECORDING_SIZE] = m.loggingBarRecordingStatus.recordingSize
            LOGGING_BAR[Keys.RECORDING_FILENAME] = (
                m.loggingBarRecordingStatus.recordingFilename.filename
                if m.loggingBarRecordingStatus.recordingFilename.which() == "filename"
                else ""
            )
        elif m.which == Message.Union.UpdateTabStatus:
            UPDATE_TAB[Keys.HARDWARE_REVISION] = m.updateTabStatus.hardwareRevision
            UPDATE_TAB[Keys.FW_VERSION_CURRENT] = m.updateTabStatus.fwVersionCurrent
            UPDATE_TAB[Keys.FW_VERSION_LATEST] = m.updateTabStatus.fwVersionLatest
            UPDATE_TAB[Keys.FW_LOCAL_FILENAME] = m.updateTabStatus.fwLocalFilename
            UPDATE_TAB[Keys.DIRECTORY] = m.updateTabStatus.directory
            UPDATE_TAB[Keys.DOWNLOADING] = m.updateTabStatus.downloading
            UPDATE_TAB[Keys.UPGRADING] = m.updateTabStatus.upgrading
            UPDATE_TAB[Keys.FW_TEXT] = m.updateTabStatus.fwText
            UPDATE_TAB[Keys.FILEIO_LOCAL_FILEPATH] = m.updateTabStatus.fileioLocalFilepath
            UPDATE_TAB[Keys.FILEIO_DESTINATION_FILEPATH] = m.updateTabStatus.fileioDestinationFilepath
            UPDATE_TAB[Keys.FW_OUTDATED] = m.updateTabStatus.fwOutdated
            UPDATE_TAB[Keys.FW_V2_OUTDATED] = m.updateTabStatus.fwV2Outdated
            UPDATE_TAB[Keys.SERIAL_PROMPT] = m.updateTabStatus.serialPrompt
            UPDATE_TAB[Keys.CONSOLE_OUTDATED] = m.updateTabStatus.consoleOutdated
            UPDATE_TAB[Keys.CONSOLE_VERSION_CURRENT] = m.updateTabStatus.consoleVersionCurrent
            UPDATE_TAB[Keys.CONSOLE_VERSION_LATEST] = m.updateTabStatus.consoleVersionLatest
        elif m.which == Message.Union.LogAppend:
            log_panel_lock.lock()
            LOG_PANEL[Keys.ENTRIES] += [entry.line for entry in m.logAppend.entries]
            log_panel_lock.unlock()
            LOG_PANEL[Keys.LOG_LEVEL] = m.logAppend.logLevel
        elif m.which == Message.Union.SettingsTableStatus:
            SETTINGS_TABLE[Keys.ENTRIES][:] = settings_rows_to_json(m.settingsTableStatus.data)
        elif m.which == Message.Union.SettingsImportResponse:
            SETTINGS_TAB[Keys.IMPORT_STATUS] = m.settingsImportResponse.status
        elif m.which == Message.Union.InsSettingsChangeResponse:
            SETTINGS_TAB[Keys.RECOMMENDED_INS_SETTINGS][:] = [
                [entry.settingName, entry.currentValue, entry.recommendedValue]
                for entry in m.insSettingsChangeResponse.recommendedSettings
            ]
            SETTINGS_TAB[Keys.NEW_INS_CONFIRMATON] = True
        else:
            pass


class DataModel(QObject):  # pylint: disable=too-many-instance-attributes,too-many-public-methods

    endpoint: console_backend.server.ServerEndpoint  # pylint: disable=no-member
    messages: Any

    def __init__(self, endpoint, messages):
        super().__init__()
        self.endpoint = endpoint
        self.messages = messages

    @Slot()  # type: ignore
    def connect(self) -> None:
        self.connect_tcp(PIKSI_HOST, PIKSI_PORT)

    @Slot(str)  # type: ignore
    def connect_file(self, filename: str) -> None:
        Message = self.messages.Message
        msg = Message()
        msg.fileRequest = msg.init(Message.Union.FileRequest)
        msg.fileRequest.filename = str(filename)
        buffer = msg.to_bytes()
        self.endpoint.send_message(buffer)

    @Slot(str, int)  # type: ignore
    def connect_tcp(self, host: str, port: int) -> None:
        Message = self.messages.Message
        msg = Message()
        msg.tcpRequest = msg.init(Message.Union.TcpRequest)
        msg.tcpRequest.host = str(host)
        msg.tcpRequest.port = int(port)
        buffer = msg.to_bytes()
        self.endpoint.send_message(buffer)

    @Slot(str, int, str)  # type: ignore
    def connect_serial(self, device: str, baudrate: int, flow_control: str) -> None:
        Message = self.messages.Message
        msg = self.messages.Message()
        msg.serialRequest = msg.init(Message.Union.SerialRequest)
        msg.serialRequest.device = str(device)
        msg.serialRequest.baudrate = int(baudrate)
        msg.serialRequest.flowControl = str(flow_control)
        buffer = msg.to_bytes()
        self.endpoint.send_message(buffer)

    @Slot()  # type: ignore
    def disconnect(self) -> None:
        Message = self.messages.Message
        msg = self.messages.Message()
        msg.disconnectRequest = msg.init(Message.Union.DisconnectRequest)
        buffer = msg.to_bytes()
        self.endpoint.send_message(buffer)

    @Slot()  # type: ignore
    def serial_refresh(self) -> None:
        Message = self.messages.Message
        msg = self.messages.Message()
        msg.serialRefreshRequest = msg.init(Message.Union.SerialRefreshRequest)
        buffer = msg.to_bytes()
        self.endpoint.send_message(buffer)

    @Slot()  # type: ignore
    def settings_refresh(self) -> None:
        Message = self.messages.Message
        msg = self.messages.Message()
        msg.settingsRefreshRequest = msg.init(Message.Union.SettingsRefreshRequest)
        buffer = msg.to_bytes()
        self.endpoint.send_message(buffer)

    @Slot()  # type: ignore
    def settings_reset_request(self) -> None:
        Message = self.messages.Message
        msg = self.messages.Message()
        msg.settingsResetRequest = msg.init(Message.Union.SettingsResetRequest)
        buffer = msg.to_bytes()
        self.endpoint.send_message(buffer)

    @Slot()  # type: ignore
    def settings_save_request(self) -> None:
        Message = self.messages.Message
        msg = self.messages.Message()
        msg.settingsSaveRequest = msg.init(Message.Union.SettingsSaveRequest)
        buffer = msg.to_bytes()
        self.endpoint.send_message(buffer)

    @Slot(str)  # type: ignore
    def settings_export_request(self, path: str) -> None:
        Message = self.messages.Message
        msg = self.messages.Message()
        msg.settingsExportRequest = msg.init(Message.Union.SettingsExportRequest)
        msg.settingsExportRequest.path = path
        buffer = msg.to_bytes()
        self.endpoint.send_message(buffer)

    @Slot(str)  # type: ignore
    def settings_import_request(self, path: str) -> None:
        Message = self.messages.Message
        msg = self.messages.Message()
        msg.settingsImportRequest = msg.init(Message.Union.SettingsImportRequest)
        msg.settingsImportRequest.path = path
        buffer = msg.to_bytes()
        self.endpoint.send_message(buffer)

    @Slot(str, str, str)  # type: ignore
    def settings_write_request(self, group: str, name: str, value: str) -> None:
        Message = self.messages.Message
        msg = self.messages.Message()
        msg.settingsWriteRequest = msg.init(Message.Union.SettingsWriteRequest)
        msg.settingsWriteRequest.group = group
        msg.settingsWriteRequest.name = name
        msg.settingsWriteRequest.value = value
        buffer = msg.to_bytes()
        self.endpoint.send_message(buffer)

    @Slot()  # type: ignore
    def reset_device(self) -> None:
        Message = self.messages.Message
        msg = self.messages.Message()
        msg.advancedSystemMonitorStatusFront = msg.init(Message.Union.AdvancedSystemMonitorStatusFront)
        buffer = msg.to_bytes()
        self.endpoint.send_message(buffer)

    @Slot()  # type: ignore
    def confirm_ins_change(self) -> None:
        Message = self.messages.Message
        msg = self.messages.Message()
        msg.confirmInsChange = msg.init(Message.Union.ConfirmInsChange)
        buffer = msg.to_bytes()
        self.endpoint.send_message(buffer)

    @Slot(bool)  # type: ignore
    def pause(self, pause_: bool) -> None:
        Message = self.messages.Message
        msg = self.messages.Message()
        msg.pauseRequest = msg.init(Message.Union.PauseRequest)
        msg.pauseRequest.pause = pause_
        buffer = msg.to_bytes()
        self.endpoint.send_message(buffer)

    @Slot(list)  # type: ignore
    def tracking_signals_check_visibility(self, checks: List[str]) -> None:
        Message = self.messages.Message
        m = Message()
        m.trackingSignalsStatusFront = m.init(Message.Union.TrackingSignalsStatusFront)
        m.trackingSignalsStatusFront.trackingSignalsCheckVisibility = checks
        buffer = m.to_bytes()
        self.endpoint.send_message(buffer)

    @Slot(str)  # type: ignore
    def solution_velocity_unit(self, unit: str) -> None:
        Message = self.messages.Message
        m = Message()
        m.solutionVelocityStatusFront = m.init(Message.Union.SolutionVelocityStatusFront)
        m.solutionVelocityStatusFront.solutionVelocityUnit = unit
        buffer = m.to_bytes()
        self.endpoint.send_message(buffer)

    @Slot(int)  # type: ignore
    def advanced_spectrum_analyzer_channel(self, channel: int) -> None:
        Message = self.messages.Message
        m = Message()
        m.advancedSpectrumAnalyzerStatusFront = m.init(Message.Union.AdvancedSpectrumAnalyzerStatusFront)
        m.advancedSpectrumAnalyzerStatusFront.channel = channel
        buffer = m.to_bytes()
        self.endpoint.send_message(buffer)

    @Slot(list, QTKeys.QVARIANT, QTKeys.QVARIANT, QTKeys.QVARIANT)  # type: ignore
    def advanced_networking(
        self, buttons: list, all_messages_toggle: Optional[bool], ipv4_address: Optional[str], port: Optional[int]
    ) -> None:
        Message = self.messages.Message
        m = Message()
        m.advancedNetworkingStatusFront = m.init(Message.Union.AdvancedNetworkingStatusFront)
        m.advancedNetworkingStatusFront.refresh = buttons[0]
        m.advancedNetworkingStatusFront.start = buttons[1]
        m.advancedNetworkingStatusFront.stop = buttons[2]
        if all_messages_toggle is not None:
            m.advancedNetworkingStatusFront.allMessages.toggle = all_messages_toggle
        else:
            m.advancedNetworkingStatusFront.allMessages.none = None
        if ipv4_address is not None:
            m.advancedNetworkingStatusFront.ipv4Address.address = ipv4_address
        else:
            m.advancedNetworkingStatusFront.ipv4Address.none = None
        if port is not None:
            m.advancedNetworkingStatusFront.port.port = int(port)
        else:
            m.advancedNetworkingStatusFront.port.none = None
        buffer = m.to_bytes()
        self.endpoint.send_message(buffer)

    @Slot(str)  # type: ignore
    def solution_position_unit(self, unit: str) -> None:
        Message = self.messages.Message
        m = Message()
        m.solutionPositionStatusUnitFront = m.init(Message.Union.SolutionPositionStatusUnitFront)
        m.solutionPositionStatusUnitFront.solutionPositionUnit = unit
        buffer = m.to_bytes()
        self.endpoint.send_message(buffer)

    @Slot(list)  # type: ignore
    def solution_position(self, buttons: list) -> None:
        Message = self.messages.Message
        m = Message()
        m.solutionPositionStatusButtonFront = m.init(Message.Union.SolutionPositionStatusButtonFront)
        m.solutionPositionStatusButtonFront.solutionPositionPause = buttons[0]
        m.solutionPositionStatusButtonFront.solutionPositionClear = buttons[1]
        buffer = m.to_bytes()
        self.endpoint.send_message(buffer)

    @Slot(list)  # type: ignore
    def baseline_plot(self, buttons: list) -> None:
        Message = self.messages.Message
        m = Message()
        m.baselinePlotStatusButtonFront = m.init(Message.Union.BaselinePlotStatusButtonFront)
        m.baselinePlotStatusButtonFront.pause = buttons[0]
        m.baselinePlotStatusButtonFront.clear = buttons[1]
        m.baselinePlotStatusButtonFront.resetFilters = buttons[2]
        buffer = m.to_bytes()
        self.endpoint.send_message(buffer)

    @Slot(list, QTKeys.QVARIANT, QTKeys.QVARIANT, QTKeys.QVARIANT, QTKeys.QVARIANT, QTKeys.QVARIANT)  # type: ignore
    def update_tab(
        self,
        buttons: list,
        update_local_filepath: Optional[str],
        download_directory: Optional[str],
        fileio_local_filepath: Optional[str],
        fileio_destination_filepath: Optional[str],
        update_local_filename: Optional[str],
    ) -> None:
        Message = self.messages.Message
        m = Message()
        m.updateTabStatusFront = m.init(Message.Union.UpdateTabStatusFront)
        if update_local_filepath is not None:
            m.updateTabStatusFront.updateLocalFilepath.filepath = str(update_local_filepath)
        else:
            m.updateTabStatusFront.updateLocalFilepath.none = None

        if download_directory is not None:
            m.updateTabStatusFront.downloadDirectory.directory = str(download_directory)
        else:
            m.updateTabStatusFront.downloadDirectory.none = None
        if fileio_local_filepath is not None:
            m.updateTabStatusFront.fileioLocalFilepath.filepath = str(fileio_local_filepath)
        else:
            m.updateTabStatusFront.fileioLocalFilepath.none = None

        if fileio_destination_filepath is not None:
            m.updateTabStatusFront.fileioDestinationFilepath.filepath = str(fileio_destination_filepath)
        else:
            m.updateTabStatusFront.fileioDestinationFilepath.none = None

        if update_local_filename is not None:
            m.updateTabStatusFront.updateLocalFilename.filepath = str(update_local_filename)
        else:
            m.updateTabStatusFront.updateLocalFilename.none = None

        m.updateTabStatusFront.downloadLatestFirmware = buttons[0]
        m.updateTabStatusFront.updateFirmware = buttons[1]
        m.updateTabStatusFront.sendFileToDevice = buttons[2]
        m.updateTabStatusFront.serialPromptConfirm = buttons[3]
        buffer = m.to_bytes()
        self.endpoint.send_message(buffer)

    @Slot(list, str)  # type: ignore
    def logging_bar(self, buttons, directory) -> None:
        Message = self.messages.Message
        m = Message()
        m.loggingBarFront = m.init(Message.Union.LoggingBarFront)
        m.loggingBarFront.csvLogging = buttons[0]
        m.loggingBarFront.sbpLogging = buttons[1]
        m.loggingBarFront.sbpLoggingFormat = buttons[2]
        m.loggingBarFront.directory = directory
        buffer = m.to_bytes()
        self.endpoint.send_message(buffer)

    @Slot(str)  # type: ignore
    def log_level(self, log_level) -> None:
        Message = self.messages.Message
        m = Message()
        m.logLevelFront = m.init(Message.Union.LogLevelFront)
        m.logLevelFront.logLevel = str(log_level)
        buffer = m.to_bytes()
        self.endpoint.send_message(buffer)

    @Slot()  # type: ignore
    def auto_survey_request(self) -> None:
        Message = self.messages.Message
        msg = self.messages.Message()
        msg.autoSurveyRequest = msg.init(Message.Union.AutoSurveyRequest)
        buffer = msg.to_bytes()
        self.endpoint.send_message(buffer)


def is_frozen() -> bool:
    """Check whether the application is frozen.

    Returns:
        bool: Whether the application is frozen.
    """
    me = os.path.dirname(sys.executable)
    if platform.system() == "Windows":
        return os.path.exists(os.path.join(me, ".frozen"))
    return os.path.exists(os.path.join(me, "../.frozen"))


def get_capnp_path() -> str:
    """Get the path to the capnp file based on current installer.

    Returns:
        str: The path to the capnp file.
    """
    d = os.path.dirname(sys.executable)
    path = ""
    if is_frozen():
        if platform.system() == "Windows":
            path = os.path.join(d, "resources/base", CONSOLE_BACKEND_CAPNP_PATH)
        else:
            path = os.path.join(d, "../resources/base", CONSOLE_BACKEND_CAPNP_PATH)
    else:
        path = os.path.join(
            os.path.dirname(os.path.dirname(__file__)), "src/main/resources/base", CONSOLE_BACKEND_CAPNP_PATH
        )
    return path


def handle_cli_arguments(args: argparse.Namespace, globals_: QObject):
    if args.show_fileio:
        globals_.setProperty("showFileio", True)  # type: ignore
    if args.no_opengl:
        globals_.setProperty("useOpenGL", False)  # type: ignore
    if args.refresh_rate is not None:
        globals_.setProperty("currentRefreshRate", args.refresh_rate)  # type: ignore
    if args.tab is not None:
        layout_idxs = TAB_LAYOUT[args.tab]
        globals_.setProperty("initialMainTabIndex", layout_idxs[MAIN_INDEX])  # type: ignore
        globals_.setProperty("initialSubTabIndex", layout_idxs[SUB_INDEX])  # type: ignore
    if args.show_csv_log:
        globals_.setProperty("showCsvLog", True)  # type: ignore
    if args.height:
        min_height = globals_.property("minimumHeight")  # type: ignore
        if args.height < min_height:
            print(f"WARNING: --height value: {args.height}, is less than minimum: {min_height}. Input will be ignored.")
        else:
            globals_.setProperty("height", args.height)  # type: ignore
    if args.width:
        min_width = globals_.property("minimumWidth")  # type: ignore
        if args.width < min_width:
            print(f"WARNING: --width value: {args.width}, is less than minimum: {min_width}. Input will be ignored.")
        else:
            globals_.setProperty("width", args.width)  # type: ignore


def main():
    parser = argparse.ArgumentParser(add_help=False, usage=argparse.SUPPRESS)
    parser.add_argument("--show-fileio", action="store_true")
    parser.add_argument("--no-opengl", action="store_false")
    parser.add_argument("--refresh-rate", type=int)
    parser.add_argument("--tab")
    parser.add_argument("--show-csv-log", action="store_true")
    parser.add_argument("--height", type=int)
    parser.add_argument("--width", type=int)

    args_main, _ = parser.parse_known_args()

    # sys.argv.append("-qmljsdebugger=port:10002,block")
    debug = QQmlDebuggingEnabler()  # pylint: disable=unused-variable
    QtCore.QCoreApplication.setAttribute(QtCore.Qt.AA_EnableHighDpiScaling)
    QtCore.QCoreApplication.setAttribute(QtCore.Qt.AA_UseHighDpiPixmaps)
    app = QApplication(sys.argv)
    app.setOrganizationName(ApplicationMetadata.ORGANIZATION_NAME)
    app.setOrganizationDomain(ApplicationMetadata.ORGANIZATION_DOMAIN)
    app.setApplicationName(ApplicationMetadata.APPLICATION_NAME)
    QFontDatabase.addApplicationFont(":/fonts/Roboto-Regular.ttf")
    QFontDatabase.addApplicationFont(":/fonts/Roboto-Bold.ttf")

    qmlRegisterType(LogPanelData, "SwiftConsole", 1, 0, "LogPanelData")  # type: ignore
    qmlRegisterType(ConnectionData, "SwiftConsole", 1, 0, "ConnectionData")  # type: ignore
    qmlRegisterType(LoggingBarData, "SwiftConsole", 1, 0, "LoggingBarData")  # type: ignore
    qmlRegisterType(AdvancedImuPoints, "SwiftConsole", 1, 0, "AdvancedImuPoints")  # type: ignore
    qmlRegisterType(AdvancedMagnetometerPoints, "SwiftConsole", 1, 0, "AdvancedMagnetometerPoints")  # type: ignore
    qmlRegisterType(AdvancedNetworkingData, "SwiftConsole", 1, 0, "AdvancedNetworkingData")  # type: ignore
    qmlRegisterType(
        AdvancedSpectrumAnalyzerPoints, "SwiftConsole", 1, 0, "AdvancedSpectrumAnalyzerPoints"  # type: ignore
    )
    qmlRegisterType(AdvancedSystemMonitorData, "SwiftConsole", 1, 0, "AdvancedSystemMonitorData")  # type: ignore
    qmlRegisterType(FusionStatusFlagsData, "SwiftConsole", 1, 0, "FusionStatusFlagsData")  # type: ignore
    qmlRegisterType(BaselinePlotPoints, "SwiftConsole", 1, 0, "BaselinePlotPoints")  # type: ignore
    qmlRegisterType(BaselineTableEntries, "SwiftConsole", 1, 0, "BaselineTableEntries")  # type: ignore
    qmlRegisterType(SettingsTabData, "SwiftConsole", 1, 0, "SettingsTabData")  # type: ignore
    qmlRegisterType(SettingsTableEntries, "SwiftConsole", 1, 0, "SettingsTableEntries")  # type: ignore
    qmlRegisterType(SolutionPositionPoints, "SwiftConsole", 1, 0, "SolutionPositionPoints")  # type: ignore
    qmlRegisterType(SolutionTableEntries, "SwiftConsole", 1, 0, "SolutionTableEntries")  # type: ignore
    qmlRegisterType(SolutionVelocityPoints, "SwiftConsole", 1, 0, "SolutionVelocityPoints")  # type: ignore
    qmlRegisterType(StatusBarData, "SwiftConsole", 1, 0, "StatusBarData")  # type: ignore
    qmlRegisterType(TrackingSignalsPoints, "SwiftConsole", 1, 0, "TrackingSignalsPoints")  # type: ignore
    qmlRegisterType(TrackingSkyPlotPoints, "SwiftConsole", 1, 0, "TrackingSkyPlotPoints")  # type: ignore
    qmlRegisterType(ObservationTableModel, "SwiftConsole", 1, 0, "ObservationTableModel")  # type: ignore
    qmlRegisterType(UpdateTabData, "SwiftConsole", 1, 0, "UpdateTabData")  # type: ignore

    engine = QtQml.QQmlApplicationEngine()
    qml_object_created = [False]

    def handle_qml_load_errors(obj, _url):
        qml_object_created[0] = obj is not None

    engine.objectCreated.connect(handle_qml_load_errors)  # pylint: disable=no-member

    capnp_path = get_capnp_path()

    engine.addImportPath("PySide2")
    engine.load(QUrl("qrc:/view.qml"))
    if not qml_object_created[0]:
        sys.exit(1)

    messages_main = capnp.load(capnp_path)  # pylint: disable=no-member

    backend_main = console_backend.server.Server()  # pylint: disable=no-member
    endpoint_main = backend_main.start()

    data_model = DataModel(endpoint_main, messages_main)
    log_panel_model = LogPanelModel()
<<<<<<< HEAD
    connection_model = ConnectionModel()
    advanced_ins_model = AdvancedInsModel()
=======
    nav_bar_model = NavBarModel()
    advanced_imu_model = AdvancedImuModel()
>>>>>>> a73bd794
    advanced_magnetometer_model = AdvancedMagnetometerModel()
    advanced_networking_model = AdvancedNetworkingModel()
    advanced_spectrum_analyzer_model = AdvancedSpectrumAnalyzerModel()
    advanced_system_monitor_model = AdvancedSystemMonitorModel()
    fusion_engine_flags_model = FusionStatusFlagsModel()
    baseline_plot_model = BaselinePlotModel()
    baseline_table_model = BaselineTableModel()
    settings_tab_model = SettingsTabModel()
    settings_table_model = SettingsTableModel()
    solution_position_model = SolutionPositionModel()
    solution_table_model = SolutionTableModel()
    solution_velocity_model = SolutionVelocityModel()
    status_bar_model = StatusBarModel()
    logging_bar_model = LoggingBarModel()
    tracking_signals_model = TrackingSignalsModel()
    tracking_sky_plot_model = TrackingSkyPlotModel()
    update_tab_model = UpdateTabModel()
    root_context = engine.rootContext()
    root_context.setContextProperty("log_panel_model", log_panel_model)
<<<<<<< HEAD
    root_context.setContextProperty("connection_model", connection_model)
    root_context.setContextProperty("advanced_ins_model", advanced_ins_model)
=======
    root_context.setContextProperty("nav_bar_model", nav_bar_model)
    root_context.setContextProperty("advanced_imu_model", advanced_imu_model)
>>>>>>> a73bd794
    root_context.setContextProperty("advanced_magnetometer_model", advanced_magnetometer_model)
    root_context.setContextProperty("advanced_networking_model", advanced_networking_model)
    root_context.setContextProperty("advanced_spectrum_analyzer_model", advanced_spectrum_analyzer_model)
    root_context.setContextProperty("advanced_system_monitor_model", advanced_system_monitor_model)
    root_context.setContextProperty("fusion_engine_flags_model", fusion_engine_flags_model)
    root_context.setContextProperty("baseline_plot_model", baseline_plot_model)
    root_context.setContextProperty("baseline_table_model", baseline_table_model)
    root_context.setContextProperty("settings_tab_model", settings_tab_model)
    root_context.setContextProperty("settings_table_model", settings_table_model)
    root_context.setContextProperty("solution_position_model", solution_position_model)
    root_context.setContextProperty("solution_table_model", solution_table_model)
    root_context.setContextProperty("solution_velocity_model", solution_velocity_model)
    root_context.setContextProperty("status_bar_model", status_bar_model)
    root_context.setContextProperty("logging_bar_model", logging_bar_model)
    root_context.setContextProperty("tracking_signals_model", tracking_signals_model)
    root_context.setContextProperty("tracking_sky_plot_model", tracking_sky_plot_model)
    root_context.setContextProperty("update_tab_model", update_tab_model)
    root_context.setContextProperty("data_model", data_model)

    # Unfortunately it is not possible to access singletons directly using the PySide2 API.
    # This approach stores the globals somwhere that can be grabbed and manipulated.
    component = QQmlComponent(engine)
    component.setData(
        b'import QtQuick 2.0\nimport "Constants"\nItem{ property var globals: Globals }',  # type: ignore
        QUrl("qrc:/grabGlobals.qml"),
    )
    globals_main = component.create()
    globals_main = globals_main.property("globals")  # type: ignore

    handle_cli_arguments(args_main, globals_main)

    server_thread = threading.Thread(
        target=receive_messages,
        args=(
            app,
            backend_main,
            messages_main,
        ),
        daemon=True,
    )

    server_thread.start()
    app.exec_()

    endpoint_main.shutdown()
    server_thread.join()

    sys.exit()


if __name__ == "__main__":
    main()<|MERGE_RESOLUTION|>--- conflicted
+++ resolved
@@ -850,13 +850,8 @@
 
     data_model = DataModel(endpoint_main, messages_main)
     log_panel_model = LogPanelModel()
-<<<<<<< HEAD
     connection_model = ConnectionModel()
-    advanced_ins_model = AdvancedInsModel()
-=======
-    nav_bar_model = NavBarModel()
     advanced_imu_model = AdvancedImuModel()
->>>>>>> a73bd794
     advanced_magnetometer_model = AdvancedMagnetometerModel()
     advanced_networking_model = AdvancedNetworkingModel()
     advanced_spectrum_analyzer_model = AdvancedSpectrumAnalyzerModel()
@@ -876,13 +871,8 @@
     update_tab_model = UpdateTabModel()
     root_context = engine.rootContext()
     root_context.setContextProperty("log_panel_model", log_panel_model)
-<<<<<<< HEAD
     root_context.setContextProperty("connection_model", connection_model)
-    root_context.setContextProperty("advanced_ins_model", advanced_ins_model)
-=======
-    root_context.setContextProperty("nav_bar_model", nav_bar_model)
     root_context.setContextProperty("advanced_imu_model", advanced_imu_model)
->>>>>>> a73bd794
     root_context.setContextProperty("advanced_magnetometer_model", advanced_magnetometer_model)
     root_context.setContextProperty("advanced_networking_model", advanced_networking_model)
     root_context.setContextProperty("advanced_spectrum_analyzer_model", advanced_spectrum_analyzer_model)
