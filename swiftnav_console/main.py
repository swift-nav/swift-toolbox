"""Frontend module for the Swift Console.
"""
import argparse
import platform
import os
import sys
import threading

from typing import List, Any, Optional

import capnp  # type: ignore

from PySide2.QtWidgets import QApplication  # type: ignore

from PySide2.QtCore import QObject, QUrl, QPointF, Slot
from PySide2.QtCharts import QtCharts  # pylint: disable=unused-import

from PySide2 import QtQml, QtCore

from PySide2.QtGui import QFontDatabase

from PySide2.QtQml import QQmlComponent, qmlRegisterType, QQmlDebuggingEnabler

import swiftnav_console.console_resources  # type: ignore # pylint: disable=unused-import

import console_backend.server  # type: ignore  # pylint: disable=import-error,no-name-in-module

from .constants import ApplicationMetadata, ConnectionState, Keys, Tabs, QTKeys

from .log_panel import (
    LOG_PANEL,
    log_panel_lock,
    LogPanelData,
    LogPanelModel,
)

from .connection import (
    CONNECTION,
    ConnectionData,
    ConnectionModel,
)

from .logging_bar import (
    LOGGING_BAR,
    LoggingBarData,
    LoggingBarModel,
)

from .advanced_ins_tab import (
    AdvancedInsModel,
    AdvancedInsPoints,
    ADVANCED_INS_TAB,
)

from .advanced_magnetometer_tab import (
    AdvancedMagnetometerModel,
    AdvancedMagnetometerPoints,
    ADVANCED_MAGNETOMETER_TAB,
)

from .advanced_networking_tab import (
    AdvancedNetworkingModel,
    AdvancedNetworkingData,
    ADVANCED_NETWORKING_TAB,
)

from .advanced_spectrum_analyzer_tab import (
    AdvancedSpectrumAnalyzerModel,
    AdvancedSpectrumAnalyzerPoints,
    ADVANCED_SPECTRUM_ANALYZER_TAB,
)

from .advanced_system_monitor_tab import (
    AdvancedSystemMonitorModel,
    AdvancedSystemMonitorData,
    ADVANCED_SYSTEM_MONITOR_TAB,
)

from .fusion_status_flags import (
    FusionStatusFlagsModel,
    FusionStatusFlagsData,
    FUSION_STATUS_FLAGS,
)

from .baseline_plot import (
    BaselinePlotModel,
    BaselinePlotPoints,
    BASELINE_PLOT,
)

from .baseline_table import (
    BaselineTableEntries,
    BaselineTableModel,
    BASELINE_TABLE,
)

from .observation_tab import (
    ObservationTableModel,
    REMOTE_OBSERVATION_TAB,
    LOCAL_OBSERVATION_TAB,
    obs_rows_to_json,
)

from .settings_tab import (
    SettingsTabModel,
    SettingsTabData,
    SettingsTableEntries,
    SettingsTableModel,
    SETTINGS_TAB,
    SETTINGS_TABLE,
    settings_rows_to_json,
)

from .solution_position_tab import (
    SolutionPositionModel,
    SolutionPositionPoints,
    SOLUTION_POSITION_TAB,
)

from .solution_table import (
    SolutionTableEntries,
    SolutionTableModel,
    SOLUTION_TABLE,
)

from .solution_velocity_tab import (
    SolutionVelocityModel,
    SolutionVelocityPoints,
    SOLUTION_VELOCITY_TAB,
)

from .status_bar import (
    STATUS_BAR,
    StatusBarData,
    StatusBarModel,
)

from .tracking_signals_tab import (
    TrackingSignalsModel,
    TrackingSignalsPoints,
    TRACKING_SIGNALS_TAB,
)

from .tracking_sky_plot_tab import (
    TrackingSkyPlotModel,
    TrackingSkyPlotPoints,
    TRACKING_SKY_PLOT_TAB,
)

from .update_tab import (
    UPDATE_TAB,
    UpdateTabData,
    UpdateTabModel,
)

CONSOLE_BACKEND_CAPNP_PATH = "console_backend.capnp"

PIKSI_HOST = "piksi-relay-bb9f2b10e53143f4a816a11884e679cf.ce.swiftnav.com"
PIKSI_PORT = 55555


MAIN_INDEX = "MAIN_INDEX"
SUB_INDEX = "SUB_INDEX"

TAB_LAYOUT = {
    Tabs.TRACKING_SIGNALS: {
        MAIN_INDEX: 0,
        SUB_INDEX: 0,
    },
    Tabs.TRACKING_SKYPLOT: {
        MAIN_INDEX: 0,
        SUB_INDEX: 1,
    },
    Tabs.SOLUTION_POSITION: {
        MAIN_INDEX: 1,
        SUB_INDEX: 0,
    },
    Tabs.SOLUTION_VELOCITY: {
        MAIN_INDEX: 1,
        SUB_INDEX: 1,
    },
    Tabs.BASELINE: {
        MAIN_INDEX: 2,
        SUB_INDEX: 0,
    },
    Tabs.OBSERVATIONS: {
        MAIN_INDEX: 3,
        SUB_INDEX: 0,
    },
    Tabs.SETTINGS: {
        MAIN_INDEX: 4,
        SUB_INDEX: 0,
    },
    Tabs.UPDATE: {
        MAIN_INDEX: 5,
        SUB_INDEX: 0,
    },
    Tabs.ADVANCED_SYSTEM_MONITOR: {
        MAIN_INDEX: 6,
        SUB_INDEX: 0,
    },
    Tabs.ADVANCED_INS: {
        MAIN_INDEX: 6,
        SUB_INDEX: 1,
    },
    Tabs.ADVANCED_MAGNETOMETER: {
        MAIN_INDEX: 6,
        SUB_INDEX: 2,
    },
    Tabs.ADVANCED_NETWORKING: {
        MAIN_INDEX: 6,
        SUB_INDEX: 3,
    },
    Tabs.ADVANCED_SPECTRUM_ANALYZER: {
        MAIN_INDEX: 6,
        SUB_INDEX: 4,
    },
}


capnp.remove_import_hook()  # pylint: disable=no-member


def receive_messages(app_, backend, messages):
    while True:
        buffer = backend.fetch_message()
        if not buffer:
            print("terminating GUI loop", file=sys.stderr)
            break
        Message = messages.Message
        m = Message.from_bytes(buffer)
        if m.which == Message.Union.Status:
            app_state = ConnectionState(m.status.text)
            if app_state == ConnectionState.CLOSED:
                return app_.quit()
<<<<<<< HEAD
            if m.status.text == ApplicationStates.CONNECTED:
                CONNECTION[Keys.CONNECTED] = True
            elif m.status.text == ApplicationStates.DISCONNECTED:
                CONNECTION[Keys.CONNECTED] = False
=======
            NAV_BAR[Keys.CONNECTION_STATE] = app_state
>>>>>>> c50de6d8

        elif m.which == Message.Union.SolutionPositionStatus:
            SOLUTION_POSITION_TAB[Keys.POINTS][:] = [
                [QPointF(point.x, point.y) for point in m.solutionPositionStatus.data[idx]]
                for idx in range(len(m.solutionPositionStatus.data))
            ]
            SOLUTION_POSITION_TAB[Keys.CUR_POINTS][:] = [
                [QPointF(point.x, point.y) for point in m.solutionPositionStatus.curData[idx]]
                for idx in range(len(m.solutionPositionStatus.curData))
            ]
            SOLUTION_POSITION_TAB[Keys.LAT_MAX] = m.solutionPositionStatus.latMax
            SOLUTION_POSITION_TAB[Keys.LAT_MIN] = m.solutionPositionStatus.latMin
            SOLUTION_POSITION_TAB[Keys.LON_MAX] = m.solutionPositionStatus.lonMax
            SOLUTION_POSITION_TAB[Keys.LON_MIN] = m.solutionPositionStatus.lonMin
            SOLUTION_POSITION_TAB[Keys.AVAILABLE_UNITS][:] = m.solutionPositionStatus.availableUnits
        elif m.which == Message.Union.SolutionTableStatus:
            SOLUTION_TABLE[Keys.ENTRIES][:] = [[entry.key, entry.val] for entry in m.solutionTableStatus.data]
        elif m.which == Message.Union.SolutionVelocityStatus:
            SOLUTION_VELOCITY_TAB[Keys.COLORS][:] = m.solutionVelocityStatus.colors
            SOLUTION_VELOCITY_TAB[Keys.POINTS][:] = [
                [QPointF(point.x, point.y) for point in m.solutionVelocityStatus.data[idx]]
                for idx in range(len(m.solutionVelocityStatus.data))
            ]
            SOLUTION_VELOCITY_TAB[Keys.MAX] = m.solutionVelocityStatus.max
            SOLUTION_VELOCITY_TAB[Keys.MIN] = m.solutionVelocityStatus.min
            SOLUTION_VELOCITY_TAB[Keys.AVAILABLE_UNITS][:] = m.solutionVelocityStatus.availableUnits
        elif m.which == Message.Union.BaselinePlotStatus:
            BASELINE_PLOT[Keys.POINTS][:] = [
                [QPointF(point.x, point.y) for point in m.baselinePlotStatus.data[idx]]
                for idx in range(len(m.baselinePlotStatus.data))
            ]
            BASELINE_PLOT[Keys.CUR_POINTS][:] = [
                [QPointF(point.x, point.y) for point in m.baselinePlotStatus.curData[idx]]
                for idx in range(len(m.baselinePlotStatus.curData))
            ]
            BASELINE_PLOT[Keys.N_MAX] = m.baselinePlotStatus.nMax
            BASELINE_PLOT[Keys.N_MIN] = m.baselinePlotStatus.nMin
            BASELINE_PLOT[Keys.E_MAX] = m.baselinePlotStatus.eMax
            BASELINE_PLOT[Keys.E_MIN] = m.baselinePlotStatus.eMin
        elif m.which == Message.Union.BaselineTableStatus:
            BASELINE_TABLE[Keys.ENTRIES][:] = [[entry.key, entry.val] for entry in m.baselineTableStatus.data]
        elif m.which == Message.Union.AdvancedInsStatus:
            ADVANCED_INS_TAB[Keys.FIELDS_DATA][:] = m.advancedInsStatus.fieldsData
            ADVANCED_INS_TAB[Keys.POINTS][:] = [
                [QPointF(point.x, point.y) for point in m.advancedInsStatus.data[idx]]
                for idx in range(len(m.advancedInsStatus.data))
            ]
        elif m.which == Message.Union.AdvancedSpectrumAnalyzerStatus:
            ADVANCED_SPECTRUM_ANALYZER_TAB[Keys.CHANNEL] = m.advancedSpectrumAnalyzerStatus.channel
            ADVANCED_SPECTRUM_ANALYZER_TAB[Keys.POINTS][:] = [
                QPointF(point.x, point.y) for point in m.advancedSpectrumAnalyzerStatus.data
            ]
            ADVANCED_SPECTRUM_ANALYZER_TAB[Keys.YMAX] = m.advancedSpectrumAnalyzerStatus.ymax
            ADVANCED_SPECTRUM_ANALYZER_TAB[Keys.YMIN] = m.advancedSpectrumAnalyzerStatus.ymin
            ADVANCED_SPECTRUM_ANALYZER_TAB[Keys.XMAX] = m.advancedSpectrumAnalyzerStatus.xmax
            ADVANCED_SPECTRUM_ANALYZER_TAB[Keys.XMIN] = m.advancedSpectrumAnalyzerStatus.xmin
        elif m.which == Message.Union.AdvancedNetworkingStatus:
            ADVANCED_NETWORKING_TAB[Keys.RUNNING] = m.advancedNetworkingStatus.running
            ADVANCED_NETWORKING_TAB[Keys.IP_ADDRESS] = m.advancedNetworkingStatus.ipAddress
            ADVANCED_NETWORKING_TAB[Keys.PORT] = m.advancedNetworkingStatus.port
            ADVANCED_NETWORKING_TAB[Keys.NETWORK_INFO][:] = [
                [entry.interfaceName, entry.ipv4Address, entry.running, entry.txUsage, entry.rxUsage]
                for entry in m.advancedNetworkingStatus.networkInfo
            ]
        elif m.which == Message.Union.AdvancedSystemMonitorStatus:
            ADVANCED_SYSTEM_MONITOR_TAB[Keys.OBS_LATENCY][:] = [
                [entry.key, entry.val] for entry in m.advancedSystemMonitorStatus.obsLatency
            ]
            ADVANCED_SYSTEM_MONITOR_TAB[Keys.OBS_PERIOD][:] = [
                [entry.key, entry.val] for entry in m.advancedSystemMonitorStatus.obsPeriod
            ]
            ADVANCED_SYSTEM_MONITOR_TAB[Keys.THREADS_TABLE][:] = [
                [entry.name, entry.cpu, entry.stackFree] for entry in m.advancedSystemMonitorStatus.threadsTable
            ]
            ADVANCED_SYSTEM_MONITOR_TAB[Keys.CSAC_TELEM_LIST][:] = [
                [entry.key, entry.val] for entry in m.advancedSystemMonitorStatus.csacTelemList
            ]
            ADVANCED_SYSTEM_MONITOR_TAB[Keys.CSAC_RECEIVED] = m.advancedSystemMonitorStatus.csacReceived
            ADVANCED_SYSTEM_MONITOR_TAB[Keys.ZYNQ_TEMP] = m.advancedSystemMonitorStatus.zynqTemp
            ADVANCED_SYSTEM_MONITOR_TAB[Keys.FE_TEMP] = m.advancedSystemMonitorStatus.feTemp
        elif m.which == Message.Union.AdvancedMagnetometerStatus:
            ADVANCED_MAGNETOMETER_TAB[Keys.YMAX] = m.advancedMagnetometerStatus.ymax
            ADVANCED_MAGNETOMETER_TAB[Keys.YMIN] = m.advancedMagnetometerStatus.ymin
            ADVANCED_MAGNETOMETER_TAB[Keys.POINTS][:] = [
                [QPointF(point.x, point.y) for point in m.advancedMagnetometerStatus.data[idx]]
                for idx in range(len(m.advancedMagnetometerStatus.data))
            ]
        elif m.which == Message.Union.FusionStatusFlagsStatus:
            FUSION_STATUS_FLAGS[Keys.GNSSPOS] = m.fusionStatusFlagsStatus.gnsspos
            FUSION_STATUS_FLAGS[Keys.GNSSVEL] = m.fusionStatusFlagsStatus.gnssvel
            FUSION_STATUS_FLAGS[Keys.WHEELTICKS] = m.fusionStatusFlagsStatus.wheelticks
            FUSION_STATUS_FLAGS[Keys.SPEED] = m.fusionStatusFlagsStatus.speed
            FUSION_STATUS_FLAGS[Keys.NHC] = m.fusionStatusFlagsStatus.nhc
            FUSION_STATUS_FLAGS[Keys.ZEROVEL] = m.fusionStatusFlagsStatus.zerovel
        elif m.which == Message.Union.TrackingSignalsStatus:
            TRACKING_SIGNALS_TAB[Keys.CHECK_LABELS][:] = m.trackingSignalsStatus.checkLabels
            TRACKING_SIGNALS_TAB[Keys.LABELS][:] = m.trackingSignalsStatus.labels
            TRACKING_SIGNALS_TAB[Keys.COLORS][:] = m.trackingSignalsStatus.colors
            TRACKING_SIGNALS_TAB[Keys.POINTS][:] = [
                [QPointF(point.x, point.y) for point in m.trackingSignalsStatus.data[idx]]
                for idx in range(len(m.trackingSignalsStatus.data))
            ]
            TRACKING_SIGNALS_TAB[Keys.XMIN_OFFSET] = m.trackingSignalsStatus.xminOffset
        elif m.which == Message.Union.TrackingSkyPlotStatus:
            TRACKING_SKY_PLOT_TAB[Keys.SATS][:] = [
                [QPointF(point.az, point.el) for point in m.trackingSkyPlotStatus.sats[idx]]
                for idx in range(len(m.trackingSkyPlotStatus.sats))
            ]
            TRACKING_SKY_PLOT_TAB[Keys.LABELS][:] = [
                list(m.trackingSkyPlotStatus.labels[idx]) for idx in range(len(m.trackingSkyPlotStatus.labels))
            ]
        elif m.which == Message.Union.ObservationStatus:
            if m.observationStatus.isRemote:
                REMOTE_OBSERVATION_TAB[Keys.TOW] = m.observationStatus.tow
                REMOTE_OBSERVATION_TAB[Keys.WEEK] = m.observationStatus.week
                REMOTE_OBSERVATION_TAB[Keys.ROWS][:] = obs_rows_to_json(m.observationStatus.rows)
            else:
                LOCAL_OBSERVATION_TAB[Keys.TOW] = m.observationStatus.tow
                LOCAL_OBSERVATION_TAB[Keys.WEEK] = m.observationStatus.week
                LOCAL_OBSERVATION_TAB[Keys.ROWS][:] = obs_rows_to_json(m.observationStatus.rows)
        elif m.which == Message.Union.StatusBarStatus:
            STATUS_BAR[Keys.POS] = m.statusBarStatus.pos
            STATUS_BAR[Keys.RTK] = m.statusBarStatus.rtk
            STATUS_BAR[Keys.SATS] = m.statusBarStatus.sats
            STATUS_BAR[Keys.CORR_AGE] = m.statusBarStatus.corrAge
            STATUS_BAR[Keys.INS] = m.statusBarStatus.ins
            STATUS_BAR[Keys.DATA_RATE] = m.statusBarStatus.dataRate
            STATUS_BAR[Keys.SOLID_CONNECTION] = m.statusBarStatus.solidConnection
            STATUS_BAR[Keys.TITLE] = m.statusBarStatus.title
            STATUS_BAR[Keys.ANTENNA_STATUS] = m.statusBarStatus.antennaStatus
<<<<<<< HEAD
        elif m.which == Message.Union.ConnectionStatus:
            CONNECTION[Keys.AVAILABLE_PORTS][:] = m.connectionStatus.availablePorts
            CONNECTION[Keys.AVAILABLE_BAUDRATES][:] = m.connectionStatus.availableBaudrates
            CONNECTION[Keys.AVAILABLE_FLOWS][:] = m.connectionStatus.availableFlows
            CONNECTION[Keys.AVAILABLE_REFRESH_RATES][:] = m.connectionStatus.availableRefreshRates
            CONNECTION[Keys.PREVIOUS_HOSTS][:] = m.connectionStatus.previousHosts
            CONNECTION[Keys.PREVIOUS_PORTS][:] = m.connectionStatus.previousPorts
            CONNECTION[Keys.PREVIOUS_FILES][:] = m.connectionStatus.previousFiles
=======
        elif m.which == Message.Union.NavBarStatus:
            NAV_BAR[Keys.AVAILABLE_PORTS][:] = m.navBarStatus.availablePorts
            NAV_BAR[Keys.AVAILABLE_BAUDRATES][:] = m.navBarStatus.availableBaudrates
            NAV_BAR[Keys.AVAILABLE_FLOWS][:] = m.navBarStatus.availableFlows
            NAV_BAR[Keys.AVAILABLE_REFRESH_RATES][:] = m.navBarStatus.availableRefreshRates
            NAV_BAR[Keys.PREVIOUS_HOSTS][:] = m.navBarStatus.previousHosts
            NAV_BAR[Keys.PREVIOUS_PORTS][:] = m.navBarStatus.previousPorts
            NAV_BAR[Keys.PREVIOUS_FILES][:] = m.navBarStatus.previousFiles
            NAV_BAR[Keys.LOG_LEVEL] = m.navBarStatus.logLevel
            NAV_BAR[Keys.LAST_USED_SERIAL_DEVICE] = (
                m.navBarStatus.lastSerialDevice.port if m.navBarStatus.lastSerialDevice.which() == "port" else None
            )
            NAV_BAR[Keys.PREVIOUS_SERIAL_CONFIGS][:] = [
                [entry.device, entry.baudrate, entry.flowControl] for entry in m.navBarStatus.previousSerialConfigs
            ]
>>>>>>> c50de6d8
        elif m.which == Message.Union.LoggingBarStatus:
            LOGGING_BAR[Keys.PREVIOUS_FOLDERS][:] = m.loggingBarStatus.previousFolders
            LOGGING_BAR[Keys.CSV_LOGGING] = m.loggingBarStatus.csvLogging
            LOGGING_BAR[Keys.SBP_LOGGING] = m.loggingBarStatus.sbpLogging
            LOGGING_BAR[Keys.SBP_LOGGING_FORMAT] = m.loggingBarStatus.sbpLoggingFormat
        elif m.which == Message.Union.LoggingBarRecordingStatus:
            LOGGING_BAR[Keys.RECORDING_DURATION_SEC] = m.loggingBarRecordingStatus.recordingDurationSec
            LOGGING_BAR[Keys.RECORDING_SIZE] = m.loggingBarRecordingStatus.recordingSize
        elif m.which == Message.Union.UpdateTabStatus:
            UPDATE_TAB[Keys.HARDWARE_REVISION] = m.updateTabStatus.hardwareRevision
            UPDATE_TAB[Keys.FW_VERSION_CURRENT] = m.updateTabStatus.fwVersionCurrent
            UPDATE_TAB[Keys.FW_VERSION_LATEST] = m.updateTabStatus.fwVersionLatest
            UPDATE_TAB[Keys.FW_LOCAL_FILENAME] = m.updateTabStatus.fwLocalFilename
            UPDATE_TAB[Keys.DIRECTORY] = m.updateTabStatus.directory
            UPDATE_TAB[Keys.DOWNLOADING] = m.updateTabStatus.downloading
            UPDATE_TAB[Keys.UPGRADING] = m.updateTabStatus.upgrading
            UPDATE_TAB[Keys.FW_TEXT] = m.updateTabStatus.fwText
            UPDATE_TAB[Keys.FILEIO_LOCAL_FILEPATH] = m.updateTabStatus.fileioLocalFilepath
            UPDATE_TAB[Keys.FILEIO_DESTINATION_FILEPATH] = m.updateTabStatus.fileioDestinationFilepath
            UPDATE_TAB[Keys.FW_OUTDATED] = m.updateTabStatus.fwOutdated
            UPDATE_TAB[Keys.FW_V2_OUTDATED] = m.updateTabStatus.fwV2Outdated
            UPDATE_TAB[Keys.SERIAL_PROMPT] = m.updateTabStatus.serialPrompt
            UPDATE_TAB[Keys.CONSOLE_OUTDATED] = m.updateTabStatus.consoleOutdated
            UPDATE_TAB[Keys.CONSOLE_VERSION_CURRENT] = m.updateTabStatus.consoleVersionCurrent
            UPDATE_TAB[Keys.CONSOLE_VERSION_LATEST] = m.updateTabStatus.consoleVersionLatest
        elif m.which == Message.Union.LogAppend:
            log_panel_lock.lock()
            LOG_PANEL[Keys.ENTRIES] += [entry.line for entry in m.logAppend.entries]
            log_panel_lock.unlock()
            LOG_PANEL[Keys.LOG_LEVEL] = m.logAppend.logLevel
        elif m.which == Message.Union.SettingsTableStatus:
            SETTINGS_TABLE[Keys.ENTRIES][:] = settings_rows_to_json(m.settingsTableStatus.data)
        elif m.which == Message.Union.SettingsImportResponse:
            SETTINGS_TAB[Keys.IMPORT_STATUS] = m.settingsImportResponse.status
        elif m.which == Message.Union.InsSettingsChangeResponse:
            SETTINGS_TAB[Keys.RECOMMENDED_INS_SETTINGS][:] = [
                [entry.settingName, entry.currentValue, entry.recommendedValue]
                for entry in m.insSettingsChangeResponse.recommendedSettings
            ]
            SETTINGS_TAB[Keys.NEW_INS_CONFIRMATON] = True
        else:
            pass


class DataModel(QObject):  # pylint: disable=too-many-instance-attributes,too-many-public-methods

    endpoint: console_backend.server.ServerEndpoint  # pylint: disable=no-member
    messages: Any

    def __init__(self, endpoint, messages):
        super().__init__()
        self.endpoint = endpoint
        self.messages = messages

    @Slot()  # type: ignore
    def connect(self) -> None:
        self.connect_tcp(PIKSI_HOST, PIKSI_PORT)

    @Slot(str)  # type: ignore
    def connect_file(self, filename: str) -> None:
        Message = self.messages.Message
        msg = Message()
        msg.fileRequest = msg.init(Message.Union.FileRequest)
        msg.fileRequest.filename = str(filename)
        buffer = msg.to_bytes()
        self.endpoint.send_message(buffer)

    @Slot(str, int)  # type: ignore
    def connect_tcp(self, host: str, port: int) -> None:
        Message = self.messages.Message
        msg = Message()
        msg.tcpRequest = msg.init(Message.Union.TcpRequest)
        msg.tcpRequest.host = str(host)
        msg.tcpRequest.port = int(port)
        buffer = msg.to_bytes()
        self.endpoint.send_message(buffer)

    @Slot(str, int, str)  # type: ignore
    def connect_serial(self, device: str, baudrate: int, flow_control: str) -> None:
        Message = self.messages.Message
        msg = self.messages.Message()
        msg.serialRequest = msg.init(Message.Union.SerialRequest)
        msg.serialRequest.device = str(device)
        msg.serialRequest.baudrate = int(baudrate)
        msg.serialRequest.flowControl = str(flow_control)
        buffer = msg.to_bytes()
        self.endpoint.send_message(buffer)

    @Slot()  # type: ignore
    def disconnect(self) -> None:
        Message = self.messages.Message
        msg = self.messages.Message()
        msg.disconnectRequest = msg.init(Message.Union.DisconnectRequest)
        buffer = msg.to_bytes()
        self.endpoint.send_message(buffer)

    @Slot()  # type: ignore
    def serial_refresh(self) -> None:
        Message = self.messages.Message
        msg = self.messages.Message()
        msg.serialRefreshRequest = msg.init(Message.Union.SerialRefreshRequest)
        buffer = msg.to_bytes()
        self.endpoint.send_message(buffer)

    @Slot()  # type: ignore
    def settings_refresh(self) -> None:
        Message = self.messages.Message
        msg = self.messages.Message()
        msg.settingsRefreshRequest = msg.init(Message.Union.SettingsRefreshRequest)
        buffer = msg.to_bytes()
        self.endpoint.send_message(buffer)

    @Slot()  # type: ignore
    def settings_reset_request(self) -> None:
        Message = self.messages.Message
        msg = self.messages.Message()
        msg.settingsResetRequest = msg.init(Message.Union.SettingsResetRequest)
        buffer = msg.to_bytes()
        self.endpoint.send_message(buffer)

    @Slot()  # type: ignore
    def settings_save_request(self) -> None:
        Message = self.messages.Message
        msg = self.messages.Message()
        msg.settingsSaveRequest = msg.init(Message.Union.SettingsSaveRequest)
        buffer = msg.to_bytes()
        self.endpoint.send_message(buffer)

    @Slot(str)  # type: ignore
    def settings_export_request(self, path: str) -> None:
        Message = self.messages.Message
        msg = self.messages.Message()
        msg.settingsExportRequest = msg.init(Message.Union.SettingsExportRequest)
        msg.settingsExportRequest.path = path
        buffer = msg.to_bytes()
        self.endpoint.send_message(buffer)

    @Slot(str)  # type: ignore
    def settings_import_request(self, path: str) -> None:
        Message = self.messages.Message
        msg = self.messages.Message()
        msg.settingsImportRequest = msg.init(Message.Union.SettingsImportRequest)
        msg.settingsImportRequest.path = path
        buffer = msg.to_bytes()
        self.endpoint.send_message(buffer)

    @Slot(str, str, str)  # type: ignore
    def settings_write_request(self, group: str, name: str, value: str) -> None:
        Message = self.messages.Message
        msg = self.messages.Message()
        msg.settingsWriteRequest = msg.init(Message.Union.SettingsWriteRequest)
        msg.settingsWriteRequest.group = group
        msg.settingsWriteRequest.name = name
        msg.settingsWriteRequest.value = value
        buffer = msg.to_bytes()
        self.endpoint.send_message(buffer)

    @Slot()  # type: ignore
    def reset_device(self) -> None:
        Message = self.messages.Message
        msg = self.messages.Message()
        msg.advancedSystemMonitorStatusFront = msg.init(Message.Union.AdvancedSystemMonitorStatusFront)
        buffer = msg.to_bytes()
        self.endpoint.send_message(buffer)

    @Slot()  # type: ignore
    def confirm_ins_change(self) -> None:
        Message = self.messages.Message
        msg = self.messages.Message()
        msg.confirmInsChange = msg.init(Message.Union.ConfirmInsChange)
        buffer = msg.to_bytes()
        self.endpoint.send_message(buffer)

    @Slot(bool)  # type: ignore
    def pause(self, pause_: bool) -> None:
        Message = self.messages.Message
        msg = self.messages.Message()
        msg.pauseRequest = msg.init(Message.Union.PauseRequest)
        msg.pauseRequest.pause = pause_
        buffer = msg.to_bytes()
        self.endpoint.send_message(buffer)

    @Slot(list)  # type: ignore
    def tracking_signals_check_visibility(self, checks: List[str]) -> None:
        Message = self.messages.Message
        m = Message()
        m.trackingSignalsStatusFront = m.init(Message.Union.TrackingSignalsStatusFront)
        m.trackingSignalsStatusFront.trackingSignalsCheckVisibility = checks
        buffer = m.to_bytes()
        self.endpoint.send_message(buffer)

    @Slot(str)  # type: ignore
    def solution_velocity_unit(self, unit: str) -> None:
        Message = self.messages.Message
        m = Message()
        m.solutionVelocityStatusFront = m.init(Message.Union.SolutionVelocityStatusFront)
        m.solutionVelocityStatusFront.solutionVelocityUnit = unit
        buffer = m.to_bytes()
        self.endpoint.send_message(buffer)

    @Slot(int)  # type: ignore
    def advanced_spectrum_analyzer_channel(self, channel: int) -> None:
        Message = self.messages.Message
        m = Message()
        m.advancedSpectrumAnalyzerStatusFront = m.init(Message.Union.AdvancedSpectrumAnalyzerStatusFront)
        m.advancedSpectrumAnalyzerStatusFront.channel = channel
        buffer = m.to_bytes()
        self.endpoint.send_message(buffer)

    @Slot(list, QTKeys.QVARIANT, QTKeys.QVARIANT, QTKeys.QVARIANT)  # type: ignore
    def advanced_networking(
        self, buttons: list, all_messages_toggle: Optional[bool], ipv4_address: Optional[str], port: Optional[int]
    ) -> None:
        Message = self.messages.Message
        m = Message()
        m.advancedNetworkingStatusFront = m.init(Message.Union.AdvancedNetworkingStatusFront)
        m.advancedNetworkingStatusFront.refresh = buttons[0]
        m.advancedNetworkingStatusFront.start = buttons[1]
        m.advancedNetworkingStatusFront.stop = buttons[2]
        if all_messages_toggle is not None:
            m.advancedNetworkingStatusFront.allMessages.toggle = all_messages_toggle
        else:
            m.advancedNetworkingStatusFront.allMessages.none = None
        if ipv4_address is not None:
            m.advancedNetworkingStatusFront.ipv4Address.address = ipv4_address
        else:
            m.advancedNetworkingStatusFront.ipv4Address.none = None
        if port is not None:
            m.advancedNetworkingStatusFront.port.port = int(port)
        else:
            m.advancedNetworkingStatusFront.port.none = None
        buffer = m.to_bytes()
        self.endpoint.send_message(buffer)

    @Slot(str)  # type: ignore
    def solution_position_unit(self, unit: str) -> None:
        Message = self.messages.Message
        m = Message()
        m.solutionPositionStatusUnitFront = m.init(Message.Union.SolutionPositionStatusUnitFront)
        m.solutionPositionStatusUnitFront.solutionPositionUnit = unit
        buffer = m.to_bytes()
        self.endpoint.send_message(buffer)

    @Slot(list)  # type: ignore
    def solution_position(self, buttons: list) -> None:
        Message = self.messages.Message
        m = Message()
        m.solutionPositionStatusButtonFront = m.init(Message.Union.SolutionPositionStatusButtonFront)
        m.solutionPositionStatusButtonFront.solutionPositionPause = buttons[0]
        m.solutionPositionStatusButtonFront.solutionPositionClear = buttons[1]
        buffer = m.to_bytes()
        self.endpoint.send_message(buffer)

    @Slot(list)  # type: ignore
    def baseline_plot(self, buttons: list) -> None:
        Message = self.messages.Message
        m = Message()
        m.baselinePlotStatusButtonFront = m.init(Message.Union.BaselinePlotStatusButtonFront)
        m.baselinePlotStatusButtonFront.pause = buttons[0]
        m.baselinePlotStatusButtonFront.clear = buttons[1]
        m.baselinePlotStatusButtonFront.resetFilters = buttons[2]
        buffer = m.to_bytes()
        self.endpoint.send_message(buffer)

    @Slot(list, QTKeys.QVARIANT, QTKeys.QVARIANT, QTKeys.QVARIANT, QTKeys.QVARIANT, QTKeys.QVARIANT)  # type: ignore
    def update_tab(
        self,
        buttons: list,
        update_local_filepath: Optional[str],
        download_directory: Optional[str],
        fileio_local_filepath: Optional[str],
        fileio_destination_filepath: Optional[str],
        update_local_filename: Optional[str],
    ) -> None:
        Message = self.messages.Message
        m = Message()
        m.updateTabStatusFront = m.init(Message.Union.UpdateTabStatusFront)
        if update_local_filepath is not None:
            m.updateTabStatusFront.updateLocalFilepath.filepath = str(update_local_filepath)
        else:
            m.updateTabStatusFront.updateLocalFilepath.none = None

        if download_directory is not None:
            m.updateTabStatusFront.downloadDirectory.directory = str(download_directory)
        else:
            m.updateTabStatusFront.downloadDirectory.none = None
        if fileio_local_filepath is not None:
            m.updateTabStatusFront.fileioLocalFilepath.filepath = str(fileio_local_filepath)
        else:
            m.updateTabStatusFront.fileioLocalFilepath.none = None

        if fileio_destination_filepath is not None:
            m.updateTabStatusFront.fileioDestinationFilepath.filepath = str(fileio_destination_filepath)
        else:
            m.updateTabStatusFront.fileioDestinationFilepath.none = None

        if update_local_filename is not None:
            m.updateTabStatusFront.updateLocalFilename.filepath = str(update_local_filename)
        else:
            m.updateTabStatusFront.updateLocalFilename.none = None

        m.updateTabStatusFront.downloadLatestFirmware = buttons[0]
        m.updateTabStatusFront.updateFirmware = buttons[1]
        m.updateTabStatusFront.sendFileToDevice = buttons[2]
        m.updateTabStatusFront.serialPromptConfirm = buttons[3]
        buffer = m.to_bytes()
        self.endpoint.send_message(buffer)

    @Slot(list, str)  # type: ignore
    def logging_bar(self, buttons, directory) -> None:
        Message = self.messages.Message
        m = Message()
        m.loggingBarFront = m.init(Message.Union.LoggingBarFront)
        m.loggingBarFront.csvLogging = buttons[0]
        m.loggingBarFront.sbpLogging = buttons[1]
        m.loggingBarFront.sbpLoggingFormat = buttons[2]
        m.loggingBarFront.directory = directory
        buffer = m.to_bytes()
        self.endpoint.send_message(buffer)

    @Slot(str)  # type: ignore
    def log_level(self, log_level) -> None:
        Message = self.messages.Message
        m = Message()
        m.logLevelFront = m.init(Message.Union.LogLevelFront)
        m.logLevelFront.logLevel = str(log_level)
        buffer = m.to_bytes()
        self.endpoint.send_message(buffer)

    @Slot()  # type: ignore
    def auto_survey_request(self) -> None:
        Message = self.messages.Message
        msg = self.messages.Message()
        msg.autoSurveyRequest = msg.init(Message.Union.AutoSurveyRequest)
        buffer = msg.to_bytes()
        self.endpoint.send_message(buffer)


def is_frozen() -> bool:
    """Check whether the application is frozen.

    Returns:
        bool: Whether the application is frozen.
    """
    me = os.path.dirname(sys.executable)
    if platform.system() == "Windows":
        return os.path.exists(os.path.join(me, ".frozen"))
    return os.path.exists(os.path.join(me, "../.frozen"))


def get_capnp_path() -> str:
    """Get the path to the capnp file based on current installer.

    Returns:
        str: The path to the capnp file.
    """
    d = os.path.dirname(sys.executable)
    path = ""
    if is_frozen():
        if platform.system() == "Windows":
            path = os.path.join(d, "resources/base", CONSOLE_BACKEND_CAPNP_PATH)
        else:
            path = os.path.join(d, "../resources/base", CONSOLE_BACKEND_CAPNP_PATH)
    else:
        path = os.path.join(
            os.path.dirname(os.path.dirname(__file__)), "src/main/resources/base", CONSOLE_BACKEND_CAPNP_PATH
        )
    return path


def handle_cli_arguments(args: argparse.Namespace, globals_: QObject):
    if args.show_fileio:
        globals_.setProperty("showFileio", True)  # type: ignore
    if args.no_opengl:
        globals_.setProperty("useOpenGL", False)  # type: ignore
    if args.refresh_rate is not None:
        globals_.setProperty("currentRefreshRate", args.refresh_rate)  # type: ignore
    if args.tab is not None:
        layout_idxs = TAB_LAYOUT[args.tab]
        globals_.setProperty("initialMainTabIndex", layout_idxs[MAIN_INDEX])  # type: ignore
        globals_.setProperty("initialSubTabIndex", layout_idxs[SUB_INDEX])  # type: ignore
    if args.show_csv_log:
        globals_.setProperty("showCsvLog", True)  # type: ignore
    if args.height:
        min_height = globals_.property("minimumHeight")  # type: ignore
        if args.height < min_height:
            print(f"WARNING: --height value: {args.height}, is less than minimum: {min_height}. Input will be ignored.")
        else:
            globals_.setProperty("height", args.height)  # type: ignore
    if args.width:
        min_width = globals_.property("minimumWidth")  # type: ignore
        if args.width < min_width:
            print(f"WARNING: --width value: {args.width}, is less than minimum: {min_width}. Input will be ignored.")
        else:
            globals_.setProperty("width", args.width)  # type: ignore


def main():
    parser = argparse.ArgumentParser(add_help=False, usage=argparse.SUPPRESS)
    parser.add_argument("--show-fileio", action="store_true")
    parser.add_argument("--no-opengl", action="store_false")
    parser.add_argument("--refresh-rate", type=int)
    parser.add_argument("--tab")
    parser.add_argument("--show-csv-log", action="store_true")
    parser.add_argument("--height", type=int)
    parser.add_argument("--width", type=int)

    args_main, _ = parser.parse_known_args()

    # sys.argv.append("-qmljsdebugger=port:10002,block")
    debug = QQmlDebuggingEnabler()  # pylint: disable=unused-variable
    QtCore.QCoreApplication.setAttribute(QtCore.Qt.AA_EnableHighDpiScaling)
    QtCore.QCoreApplication.setAttribute(QtCore.Qt.AA_UseHighDpiPixmaps)
    app = QApplication(sys.argv)
    app.setOrganizationName(ApplicationMetadata.ORGANIZATION_NAME)
    app.setOrganizationDomain(ApplicationMetadata.ORGANIZATION_DOMAIN)
    app.setApplicationName(ApplicationMetadata.APPLICATION_NAME)
    QFontDatabase.addApplicationFont(":/fonts/Roboto-Regular.ttf")
    QFontDatabase.addApplicationFont(":/fonts/Roboto-Bold.ttf")

    qmlRegisterType(LogPanelData, "SwiftConsole", 1, 0, "LogPanelData")  # type: ignore
    qmlRegisterType(ConnectionData, "SwiftConsole", 1, 0, "ConnectionData")  # type: ignore
    qmlRegisterType(LoggingBarData, "SwiftConsole", 1, 0, "LoggingBarData")  # type: ignore
    qmlRegisterType(AdvancedInsPoints, "SwiftConsole", 1, 0, "AdvancedInsPoints")  # type: ignore
    qmlRegisterType(AdvancedMagnetometerPoints, "SwiftConsole", 1, 0, "AdvancedMagnetometerPoints")  # type: ignore
    qmlRegisterType(AdvancedNetworkingData, "SwiftConsole", 1, 0, "AdvancedNetworkingData")  # type: ignore
    qmlRegisterType(
        AdvancedSpectrumAnalyzerPoints, "SwiftConsole", 1, 0, "AdvancedSpectrumAnalyzerPoints"  # type: ignore
    )
    qmlRegisterType(AdvancedSystemMonitorData, "SwiftConsole", 1, 0, "AdvancedSystemMonitorData")  # type: ignore
    qmlRegisterType(FusionStatusFlagsData, "SwiftConsole", 1, 0, "FusionStatusFlagsData")  # type: ignore
    qmlRegisterType(BaselinePlotPoints, "SwiftConsole", 1, 0, "BaselinePlotPoints")  # type: ignore
    qmlRegisterType(BaselineTableEntries, "SwiftConsole", 1, 0, "BaselineTableEntries")  # type: ignore
    qmlRegisterType(SettingsTabData, "SwiftConsole", 1, 0, "SettingsTabData")  # type: ignore
    qmlRegisterType(SettingsTableEntries, "SwiftConsole", 1, 0, "SettingsTableEntries")  # type: ignore
    qmlRegisterType(SolutionPositionPoints, "SwiftConsole", 1, 0, "SolutionPositionPoints")  # type: ignore
    qmlRegisterType(SolutionTableEntries, "SwiftConsole", 1, 0, "SolutionTableEntries")  # type: ignore
    qmlRegisterType(SolutionVelocityPoints, "SwiftConsole", 1, 0, "SolutionVelocityPoints")  # type: ignore
    qmlRegisterType(StatusBarData, "SwiftConsole", 1, 0, "StatusBarData")  # type: ignore
    qmlRegisterType(TrackingSignalsPoints, "SwiftConsole", 1, 0, "TrackingSignalsPoints")  # type: ignore
    qmlRegisterType(TrackingSkyPlotPoints, "SwiftConsole", 1, 0, "TrackingSkyPlotPoints")  # type: ignore
    qmlRegisterType(ObservationTableModel, "SwiftConsole", 1, 0, "ObservationTableModel")  # type: ignore
    qmlRegisterType(UpdateTabData, "SwiftConsole", 1, 0, "UpdateTabData")  # type: ignore

    engine = QtQml.QQmlApplicationEngine()
    qml_object_created = [False]

    def handle_qml_load_errors(obj, _url):
        qml_object_created[0] = obj is not None

    engine.objectCreated.connect(handle_qml_load_errors)  # pylint: disable=no-member

    capnp_path = get_capnp_path()

    engine.addImportPath("PySide2")
    engine.load(QUrl("qrc:/view.qml"))
    if not qml_object_created[0]:
        sys.exit(1)

    messages_main = capnp.load(capnp_path)  # pylint: disable=no-member

    backend_main = console_backend.server.Server()  # pylint: disable=no-member
    endpoint_main = backend_main.start()

    data_model = DataModel(endpoint_main, messages_main)
    log_panel_model = LogPanelModel()
    connection_model = ConnectionModel()
    advanced_ins_model = AdvancedInsModel()
    advanced_magnetometer_model = AdvancedMagnetometerModel()
    advanced_networking_model = AdvancedNetworkingModel()
    advanced_spectrum_analyzer_model = AdvancedSpectrumAnalyzerModel()
    advanced_system_monitor_model = AdvancedSystemMonitorModel()
    fusion_engine_flags_model = FusionStatusFlagsModel()
    baseline_plot_model = BaselinePlotModel()
    baseline_table_model = BaselineTableModel()
    settings_tab_model = SettingsTabModel()
    settings_table_model = SettingsTableModel()
    solution_position_model = SolutionPositionModel()
    solution_table_model = SolutionTableModel()
    solution_velocity_model = SolutionVelocityModel()
    status_bar_model = StatusBarModel()
    logging_bar_model = LoggingBarModel()
    tracking_signals_model = TrackingSignalsModel()
    tracking_sky_plot_model = TrackingSkyPlotModel()
    update_tab_model = UpdateTabModel()
    root_context = engine.rootContext()
    root_context.setContextProperty("log_panel_model", log_panel_model)
    root_context.setContextProperty("connection_model", connection_model)
    root_context.setContextProperty("advanced_ins_model", advanced_ins_model)
    root_context.setContextProperty("advanced_magnetometer_model", advanced_magnetometer_model)
    root_context.setContextProperty("advanced_networking_model", advanced_networking_model)
    root_context.setContextProperty("advanced_spectrum_analyzer_model", advanced_spectrum_analyzer_model)
    root_context.setContextProperty("advanced_system_monitor_model", advanced_system_monitor_model)
    root_context.setContextProperty("fusion_engine_flags_model", fusion_engine_flags_model)
    root_context.setContextProperty("baseline_plot_model", baseline_plot_model)
    root_context.setContextProperty("baseline_table_model", baseline_table_model)
    root_context.setContextProperty("settings_tab_model", settings_tab_model)
    root_context.setContextProperty("settings_table_model", settings_table_model)
    root_context.setContextProperty("solution_position_model", solution_position_model)
    root_context.setContextProperty("solution_table_model", solution_table_model)
    root_context.setContextProperty("solution_velocity_model", solution_velocity_model)
    root_context.setContextProperty("status_bar_model", status_bar_model)
    root_context.setContextProperty("logging_bar_model", logging_bar_model)
    root_context.setContextProperty("tracking_signals_model", tracking_signals_model)
    root_context.setContextProperty("tracking_sky_plot_model", tracking_sky_plot_model)
    root_context.setContextProperty("update_tab_model", update_tab_model)
    root_context.setContextProperty("data_model", data_model)

    # Unfortunately it is not possible to access singletons directly using the PySide2 API.
    # This approach stores the globals somwhere that can be grabbed and manipulated.
    component = QQmlComponent(engine)
    component.setData(
        b'import QtQuick 2.0\nimport "Constants"\nItem{ property var globals: Globals }',  # type: ignore
        QUrl("qrc:/grabGlobals.qml"),
    )
    globals_main = component.create()
    globals_main = globals_main.property("globals")  # type: ignore

    handle_cli_arguments(args_main, globals_main)

    server_thread = threading.Thread(
        target=receive_messages,
        args=(
            app,
            backend_main,
            messages_main,
        ),
        daemon=True,
    )

    server_thread.start()
    app.exec_()

    endpoint_main.shutdown()
    server_thread.join()

    sys.exit()


if __name__ == "__main__":
    main()<|MERGE_RESOLUTION|>--- conflicted
+++ resolved
@@ -233,14 +233,7 @@
             app_state = ConnectionState(m.status.text)
             if app_state == ConnectionState.CLOSED:
                 return app_.quit()
-<<<<<<< HEAD
-            if m.status.text == ApplicationStates.CONNECTED:
-                CONNECTION[Keys.CONNECTED] = True
-            elif m.status.text == ApplicationStates.DISCONNECTED:
-                CONNECTION[Keys.CONNECTED] = False
-=======
-            NAV_BAR[Keys.CONNECTION_STATE] = app_state
->>>>>>> c50de6d8
+            CONNECTION[Keys.CONNECTION_STATE] = app_state
 
         elif m.which == Message.Union.SolutionPositionStatus:
             SOLUTION_POSITION_TAB[Keys.POINTS][:] = [
@@ -371,32 +364,21 @@
             STATUS_BAR[Keys.SOLID_CONNECTION] = m.statusBarStatus.solidConnection
             STATUS_BAR[Keys.TITLE] = m.statusBarStatus.title
             STATUS_BAR[Keys.ANTENNA_STATUS] = m.statusBarStatus.antennaStatus
-<<<<<<< HEAD
         elif m.which == Message.Union.ConnectionStatus:
             CONNECTION[Keys.AVAILABLE_PORTS][:] = m.connectionStatus.availablePorts
             CONNECTION[Keys.AVAILABLE_BAUDRATES][:] = m.connectionStatus.availableBaudrates
             CONNECTION[Keys.AVAILABLE_FLOWS][:] = m.connectionStatus.availableFlows
-            CONNECTION[Keys.AVAILABLE_REFRESH_RATES][:] = m.connectionStatus.availableRefreshRates
             CONNECTION[Keys.PREVIOUS_HOSTS][:] = m.connectionStatus.previousHosts
             CONNECTION[Keys.PREVIOUS_PORTS][:] = m.connectionStatus.previousPorts
             CONNECTION[Keys.PREVIOUS_FILES][:] = m.connectionStatus.previousFiles
-=======
-        elif m.which == Message.Union.NavBarStatus:
-            NAV_BAR[Keys.AVAILABLE_PORTS][:] = m.navBarStatus.availablePorts
-            NAV_BAR[Keys.AVAILABLE_BAUDRATES][:] = m.navBarStatus.availableBaudrates
-            NAV_BAR[Keys.AVAILABLE_FLOWS][:] = m.navBarStatus.availableFlows
-            NAV_BAR[Keys.AVAILABLE_REFRESH_RATES][:] = m.navBarStatus.availableRefreshRates
-            NAV_BAR[Keys.PREVIOUS_HOSTS][:] = m.navBarStatus.previousHosts
-            NAV_BAR[Keys.PREVIOUS_PORTS][:] = m.navBarStatus.previousPorts
-            NAV_BAR[Keys.PREVIOUS_FILES][:] = m.navBarStatus.previousFiles
-            NAV_BAR[Keys.LOG_LEVEL] = m.navBarStatus.logLevel
-            NAV_BAR[Keys.LAST_USED_SERIAL_DEVICE] = (
-                m.navBarStatus.lastSerialDevice.port if m.navBarStatus.lastSerialDevice.which() == "port" else None
+            CONNECTION[Keys.LAST_USED_SERIAL_DEVICE] = (
+                m.connectionStatus.lastSerialDevice.port
+                if m.connectionStatus.lastSerialDevice.which() == "port"
+                else None
             )
-            NAV_BAR[Keys.PREVIOUS_SERIAL_CONFIGS][:] = [
-                [entry.device, entry.baudrate, entry.flowControl] for entry in m.navBarStatus.previousSerialConfigs
-            ]
->>>>>>> c50de6d8
+            CONNECTION[Keys.PREVIOUS_SERIAL_CONFIGS][:] = [
+                [entry.device, entry.baudrate, entry.flowControl] for entry in m.connectionStatus.previousSerialConfigs
+            ]
         elif m.which == Message.Union.LoggingBarStatus:
             LOGGING_BAR[Keys.PREVIOUS_FOLDERS][:] = m.loggingBarStatus.previousFolders
             LOGGING_BAR[Keys.CSV_LOGGING] = m.loggingBarStatus.csvLogging
