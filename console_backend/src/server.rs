#![allow(dead_code)]
#![allow(unused_imports)]
#![cfg(not(feature = "benches"))]
use capnp::message::Builder;
use capnp::serialize;

use pyo3::exceptions;
use pyo3::prelude::*;
use pyo3::types::PyBytes;

use std::fs;
use std::io::{BufReader, Cursor};
use std::net::TcpStream;
use std::sync::{mpsc, Arc, Mutex};
use std::{thread, time::Duration};

use crate::common_constants as cc;
use crate::console_backend_capnp as m;
use crate::process_messages::process_messages;
<<<<<<< HEAD
use crate::types::{ClientSender, MessageSender, ServerState, SharedState, VelocityUnits};
=======
use crate::types::{ClientSender, MessageSender, SharedState, VelocityUnits};
>>>>>>> b1ebb34b

/// The backend server
#[pyclass]
struct Server {
    client_recv: Option<mpsc::Receiver<Vec<u8>>>,
}

#[pyclass]
struct ServerEndpoint {
    server_send: Option<mpsc::Sender<Vec<u8>>>,
}

#[cfg(not(test))]
#[pymethods]
impl ServerEndpoint {
    #[new]
    pub fn __new__() -> Self {
        ServerEndpoint { server_send: None }
    }

    #[text_signature = "($self, bytes, /)"]
    pub fn send_message(&mut self, bytes: &PyBytes) -> PyResult<()> {
        let byte_vec: Vec<u8> = bytes.extract().unwrap();
        if let Some(server_send) = &self.server_send {
            server_send
                .send(byte_vec)
                .map_err(|e| exceptions::PyRuntimeError::new_err(format!("{}", e)))
        } else {
            Err(exceptions::PyRuntimeError::new_err(
                "no server send endpoint",
            ))
        }
    }
}

<<<<<<< HEAD
=======
/// Helper function for attempting to open a file and process SBP messages from it.
///
/// # Parameters
/// - `client_send`: Client Sender channel for bidirectional communication between front/backend.
/// - `shared_state`: The shared state for validating another connection is not already running.
/// - `filename`: The path to the filename to be read for SBP messages.
pub fn connect_to_file(
    client_send: &mut ClientSender,
    shared_state: SharedState,
    filename: String,
) {
    if let Ok(stream) = fs::File::open(filename) {
        println!("Opened file successfully!");
        let shared_state_clone_ = shared_state.clone();
        let messages = sbp::iter_messages(stream);
        process_messages(messages, shared_state_clone_, client_send.clone());
        let mut builder = Builder::new_default();
        let msg = builder.init_root::<m::message::Builder>();
        let mut status = msg.init_status();
        let app_state = cc::ApplicationStates::CLOSE;
        status.set_text(&app_state.to_string());
        let mut msg_bytes: Vec<u8> = vec![];
        serialize::write_message(&mut msg_bytes, &builder).unwrap();

        client_send.send_data(msg_bytes);
    } else {
        println!("Couldn't open file...");
    }
    let shared_state_clone_ = shared_state;
    shared_state_clone_.server_set_connected(false);
}

/// Helper function for attempting to open a tcp connection and process SBP messages from it.
///
/// # Parameters
/// - `client_send`: Client Sender channel for bidirectional communication between front/backend.
/// - `shared_state`: The shared state for validating another connection is not already running.
/// - `host_port`: The host and port combined as a string to be opend as a TCP stream.
pub fn connect_to_host(client_send: ClientSender, shared_state: SharedState, host_port: String) {
    let shared_state_clone = shared_state.clone();
    if let Ok(stream) = TcpStream::connect(host_port) {
        println!("Connected to the server!");
        let messages = sbp::iter_messages(stream);
        process_messages(messages, shared_state_clone, client_send);
    } else {
        println!("Couldn't connect to server...");
    }
    let shared_state_clone = shared_state;
    shared_state_clone.server_set_connected(false);
}

>>>>>>> b1ebb34b
#[cfg(not(test))]
#[pymethods]
impl Server {
    #[new]
    pub fn __new__() -> Self {
        Server { client_recv: None }
    }

    #[text_signature = "($self, /)"]
    pub fn fetch_message(&mut self, py: Python) -> Option<PyObject> {
        let result = py.allow_threads(move || {
            let client_recv = self.client_recv.as_ref();
            if let Some(client_recv) = client_recv {
                let buf = client_recv.recv();
                if let Ok(buf) = buf {
                    Some(buf)
                } else {
                    println!("error receiving message: {:?}", buf);
                    None
                }
            } else {
                println!("no client receive endpoint");
                None
            }
        });
        if let Some(result) = result {
            Some(PyBytes::new(py, &result).into())
        } else {
            None
        }
    }

    #[text_signature = "($self, /)"]
    pub fn start(&mut self) -> PyResult<ServerEndpoint> {
        let (client_send_, client_recv) = mpsc::channel::<Vec<u8>>();
        let (server_send, server_recv) = mpsc::channel::<Vec<u8>>();
        self.client_recv = Some(client_recv);
        let server_endpoint = ServerEndpoint {
            server_send: Some(server_send),
        };
        let client_send = ClientSender {
            inner: client_send_,
        };
        let shared_state = SharedState::new();
        let server_state = ServerState::new();
        thread::spawn(move || loop {
            let buf = server_recv.recv();
            if let Ok(buf) = buf {
                let mut buf_reader = BufReader::new(Cursor::new(buf));
                let message_reader = serialize::read_message(
                    &mut buf_reader,
                    ::capnp::message::ReaderOptions::new(),
                )
                .unwrap();
                let message = message_reader.get_root::<m::message::Reader>().unwrap();
                let message = match message.which() {
                    Ok(msg) => msg,
                    Err(e) => {
                        eprintln!("error reading message: {}", e);
                        continue;
                    }
                };
                match message {
                    m::message::ConnectRequest(Ok(conn_req)) => {
                        let request = conn_req.get_request().unwrap();
                        let request = request.get_as::<m::message::Reader>().unwrap();
                        let request = match request.which() {
                            Ok(msg) => msg,
                            Err(e) => {
                                eprintln!("error reading message: {}", e);
                                continue;
                            }
                        };
                        let server_state_clone = server_state.clone();
                        let shared_state_clone = shared_state.clone();
                        let client_send_clone = client_send.clone();
                        match request {
                            m::message::DisconnectRequest(Ok(_)) => {
                                shared_state_clone.set_running(false);
                                server_state_clone.connection_join();
                                println!("Disconnected successfully.");
                                continue;
                            }
                            m::message::FileRequest(Ok(req)) => {
                                let filename = req.get_filename().unwrap();
                                let filename = filename.to_string();
                                server_state_clone.connect_to_file(
                                    client_send_clone,
                                    shared_state_clone,
                                    filename,
                                    true,
                                );
                            }
                            m::message::PauseRequest(Ok(_)) => {
                                if shared_state_clone.is_paused() {
                                    shared_state_clone.set_paused(false);
                                } else {
                                    shared_state_clone.set_paused(true);
                                }
                            }
                            m::message::TcpRequest(Ok(req)) => {
                                let host = req.get_host().unwrap();
                                let port = req.get_port();
                                let host_port = format!("{}:{}", host, port);
                                server_state_clone.connect_to_host(
                                    client_send_clone,
                                    shared_state_clone,
                                    host_port,
                                );
                            }
                            _ => println!("err"),
                        }
                    }
                    m::message::TrackingSignalsStatusFront(Ok(cv_in)) => {
                        let check_visibility =
                            cv_in.get_tracking_signals_check_visibility().unwrap();
                        let check_visibility: Vec<String> = check_visibility
                            .iter()
                            .map(|x| String::from(x.unwrap()))
                            .collect();
                        let shared_state_clone = shared_state.clone();
                        {
                            let mut shared_data = shared_state_clone.lock().unwrap();
                            (*shared_data).tracking_tab.signals_tab.check_visibility =
                                check_visibility;
                        }
                    }
                    m::message::SolutionVelocityStatusFront(Ok(cv_in)) => {
                        let unit = cv_in.get_solution_velocity_unit().unwrap();
                        let shared_state_clone = shared_state.clone();
                        {
                            let mut shared_data = shared_state_clone.lock().unwrap();
                            (*shared_data).solution_tab.velocity_tab.unit = unit.to_string();
                        }
                    }
                    m::message::SolutionPositionStatusUnitFront(Ok(cv_in)) => {
                        let shared_state_clone = shared_state.clone();
                        let mut shared_data = shared_state_clone.lock().unwrap();
                        let unit = cv_in.get_solution_position_unit().unwrap();
                        (*shared_data).solution_tab.position_tab.unit = unit.to_string();
                    }
                    m::message::SolutionPositionStatusButtonFront(Ok(cv_in)) => {
                        let shared_state_clone = shared_state.clone();
                        let mut shared_data = shared_state_clone.lock().unwrap();
                        (*shared_data).solution_tab.position_tab.zoom =
                            cv_in.get_solution_position_zoom();
                        (*shared_data).solution_tab.position_tab.center =
                            cv_in.get_solution_position_center();
                        (*shared_data).solution_tab.position_tab.clear =
                            cv_in.get_solution_position_clear();
                        (*shared_data).solution_tab.position_tab.pause =
                            cv_in.get_solution_position_pause();
                    }
                    _ => {
                        eprintln!("unknown message from front-end");
                    }
                }
            } else {
                println!("error: {:?}", buf);
                break;
            }
        });
        Ok(server_endpoint)
    }
}

#[pymodule]
pub fn server(_py: Python, m: &PyModule) -> PyResult<()> {
    m.add_class::<Server>()?;
    m.add_class::<ServerEndpoint>()?;
    Ok(())
}<|MERGE_RESOLUTION|>--- conflicted
+++ resolved
@@ -17,11 +17,7 @@
 use crate::common_constants as cc;
 use crate::console_backend_capnp as m;
 use crate::process_messages::process_messages;
-<<<<<<< HEAD
 use crate::types::{ClientSender, MessageSender, ServerState, SharedState, VelocityUnits};
-=======
-use crate::types::{ClientSender, MessageSender, SharedState, VelocityUnits};
->>>>>>> b1ebb34b
 
 /// The backend server
 #[pyclass]
@@ -57,60 +53,6 @@
     }
 }
 
-<<<<<<< HEAD
-=======
-/// Helper function for attempting to open a file and process SBP messages from it.
-///
-/// # Parameters
-/// - `client_send`: Client Sender channel for bidirectional communication between front/backend.
-/// - `shared_state`: The shared state for validating another connection is not already running.
-/// - `filename`: The path to the filename to be read for SBP messages.
-pub fn connect_to_file(
-    client_send: &mut ClientSender,
-    shared_state: SharedState,
-    filename: String,
-) {
-    if let Ok(stream) = fs::File::open(filename) {
-        println!("Opened file successfully!");
-        let shared_state_clone_ = shared_state.clone();
-        let messages = sbp::iter_messages(stream);
-        process_messages(messages, shared_state_clone_, client_send.clone());
-        let mut builder = Builder::new_default();
-        let msg = builder.init_root::<m::message::Builder>();
-        let mut status = msg.init_status();
-        let app_state = cc::ApplicationStates::CLOSE;
-        status.set_text(&app_state.to_string());
-        let mut msg_bytes: Vec<u8> = vec![];
-        serialize::write_message(&mut msg_bytes, &builder).unwrap();
-
-        client_send.send_data(msg_bytes);
-    } else {
-        println!("Couldn't open file...");
-    }
-    let shared_state_clone_ = shared_state;
-    shared_state_clone_.server_set_connected(false);
-}
-
-/// Helper function for attempting to open a tcp connection and process SBP messages from it.
-///
-/// # Parameters
-/// - `client_send`: Client Sender channel for bidirectional communication between front/backend.
-/// - `shared_state`: The shared state for validating another connection is not already running.
-/// - `host_port`: The host and port combined as a string to be opend as a TCP stream.
-pub fn connect_to_host(client_send: ClientSender, shared_state: SharedState, host_port: String) {
-    let shared_state_clone = shared_state.clone();
-    if let Ok(stream) = TcpStream::connect(host_port) {
-        println!("Connected to the server!");
-        let messages = sbp::iter_messages(stream);
-        process_messages(messages, shared_state_clone, client_send);
-    } else {
-        println!("Couldn't connect to server...");
-    }
-    let shared_state_clone = shared_state;
-    shared_state_clone.server_set_connected(false);
-}
-
->>>>>>> b1ebb34b
 #[cfg(not(test))]
 #[pymethods]
 impl Server {
