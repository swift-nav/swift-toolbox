use crate::common_constants::SbpLogging;
use crate::connection::ConnectionManager;
use crate::console_backend_capnp as m;
use crate::errors::{
    CAP_N_PROTO_DESERIALIZATION_FAILURE, CONVERT_TO_STR_FAILURE, SHARED_STATE_LOCK_MUTEX_FAILURE,
    SOLUTION_POSITION_UNIT_SELECTION_NOT_AVAILABLE,
};
use crate::log_panel::LogLevel;
use crate::output::CsvLogging;
use crate::settings_tab;
use crate::shared_state::{AdvancedNetworkingState, SharedState};
use crate::solution_tab::LatLonUnits;
use crate::types::{ClientSender, FlowControl, RealtimeDelay};
use crate::update_tab::UpdateTabUpdate;
use crate::utils::refresh_connection_frontend;
use capnp::serialize;
use chrono::{DateTime, Utc};
use crossbeam::channel;
use log::{error, info};
use std::{io::Cursor, path::PathBuf, str::FromStr, thread};
pub type Error = anyhow::Error;
pub type Result<T> = anyhow::Result<T>;
pub type UtcDateTime = DateTime<Utc>;

pub fn server_recv_thread(
    conn_manager: ConnectionManager,
    client_send: ClientSender,
    server_recv: channel::Receiver<Vec<u8>>,
    shared_state: SharedState,
) {
    thread::spawn(move || {
        loop {
            log::logger().flush();
<<<<<<< HEAD
            let buf = server_recv.recv();
            if let Ok(buf) = buf {
                let mut buf_reader = BufReader::new(Cursor::new(buf));
                let message_reader = serialize::read_message(
                    &mut buf_reader,
                    ::capnp::message::ReaderOptions::new(),
                )
                .unwrap();
                let message = message_reader
                    .get_root::<m::message::Reader>()
                    .expect(CAP_N_PROTO_DESERIALIZATION_FAILURE);
                let message = match message.which() {
                    Ok(msg) => msg,
                    Err(e) => {
                        error!("error reading message: {}", e);
                        continue;
                    }
                };
                let shared_state_clone = shared_state.clone();
                match message {
                    m::message::SerialRefreshRequest(Ok(_)) => {
                        refresh_connection_frontend(
                            &mut client_send_clone.clone(),
                            shared_state_clone,
                        );
                    }
                    m::message::DisconnectRequest(Ok(_)) => {
                        connection_state.disconnect(client_send_clone.clone());
                    }
                    m::message::FileRequest(Ok(req)) => {
                        let filename = req
                            .get_filename()
                            .expect(CAP_N_PROTO_DESERIALIZATION_FAILURE);
                        let filename = filename.to_string();
                        connection_state.connect_to_file(
                            filename,
                            RealtimeDelay::On,
                            /*close_when_done*/ false,
                        );
                    }
                    m::message::PauseRequest(Ok(_)) => {
                        if shared_state_clone.is_paused() {
                            shared_state_clone.set_paused(false);
                        } else {
                            shared_state_clone.set_paused(true);
                        }
                    }
                    m::message::TcpRequest(Ok(req)) => {
                        let host = req.get_host().expect(CAP_N_PROTO_DESERIALIZATION_FAILURE);
                        let port = req.get_port();
                        connection_state.connect_to_host(host.to_string(), port);
                    }
                    m::message::SerialRequest(Ok(req)) => {
                        let device = req.get_device().expect(CAP_N_PROTO_DESERIALIZATION_FAILURE);
                        let device = device.to_string();
                        let baudrate = req.get_baudrate();
                        let flow = req.get_flow_control().unwrap();
                        let flow = FlowControl::from_str(flow).unwrap();
                        connection_state.connect_to_serial(device, baudrate, flow);
                    }
                    m::message::TrackingSignalsStatusFront(Ok(cv_in)) => {
                        let check_visibility = cv_in
                            .get_tracking_signals_check_visibility()
                            .expect(CAP_N_PROTO_DESERIALIZATION_FAILURE);
                        let check_visibility: Vec<String> = check_visibility
                            .iter()
                            .map(|x| String::from(x.unwrap()))
                            .collect();
                        let shared_state_clone = shared_state.clone();
                        {
                            let mut shared_data = shared_state_clone
                                .lock()
                                .expect(SHARED_STATE_LOCK_MUTEX_FAILURE);
                            (*shared_data).tracking_tab.signals_tab.check_visibility =
                                check_visibility;
                        }
                    }
                    m::message::LoggingBarFront(Ok(cv_in)) => {
                        let directory = cv_in
                            .get_directory()
                            .expect(CAP_N_PROTO_DESERIALIZATION_FAILURE);
                        shared_state.set_logging_directory(PathBuf::from(directory));
                        let shared_state_clone = shared_state.clone();
                        let mut shared_data = shared_state_clone
                            .lock()
                            .expect(SHARED_STATE_LOCK_MUTEX_FAILURE);
                        (*shared_data).logging_bar.csv_logging =
                            CsvLogging::from(cv_in.get_csv_logging());
                        (*shared_data).logging_bar.sbp_logging = cv_in.get_sbp_logging();
                        let sbp_logging_format = cv_in
                            .get_sbp_logging_format()
                            .expect(CAP_N_PROTO_DESERIALIZATION_FAILURE);
                        (*shared_data).logging_bar.sbp_logging_format =
                            SbpLogging::from_str(sbp_logging_format).expect(CONVERT_TO_STR_FAILURE);
                    }
                    m::message::LogLevelFront(Ok(cv_in)) => {
                        let shared_state_clone = shared_state.clone();
                        let log_level = cv_in
                            .get_log_level()
                            .expect(CAP_N_PROTO_DESERIALIZATION_FAILURE);
                        let log_level =
                            LogLevel::from_str(log_level).expect(CONVERT_TO_STR_FAILURE);
                        info!("Log Level: {}", log_level);
                        shared_state_clone.set_log_level(log_level);
=======
            let mut reader = match server_recv.recv() {
                Ok(buf) => Cursor::new(buf),
                Err(_) => break,
            };
            let message_reader =
                serialize::read_message(&mut reader, capnp::message::ReaderOptions::new()).unwrap();
            let message = message_reader
                .get_root::<m::message::Reader>()
                .expect(CAP_N_PROTO_DESERIALIZATION_FAILURE);
            let message = match message.which() {
                Ok(msg) => msg,
                Err(e) => {
                    error!("error reading message: {}", e);
                    continue;
                }
            };
            match message {
                m::message::SerialRefreshRequest(Ok(_)) => {
                    refresh_navbar(&mut client_send.clone(), shared_state.clone());
                }
                m::message::DisconnectRequest(Ok(_)) => {
                    conn_manager.disconnect();
                }
                m::message::FileRequest(Ok(req)) => {
                    let filename = req
                        .get_filename()
                        .expect(CAP_N_PROTO_DESERIALIZATION_FAILURE);
                    let filename = filename.to_string();
                    conn_manager.connect_to_file(
                        filename,
                        RealtimeDelay::On,
                        /*close_when_done*/ false,
                    );
                }
                m::message::TcpRequest(Ok(req)) => {
                    let host = req.get_host().expect(CAP_N_PROTO_DESERIALIZATION_FAILURE);
                    let port = req.get_port();
                    conn_manager.connect_to_host(host.to_string(), port);
                }
                m::message::SerialRequest(Ok(req)) => {
                    let device = req.get_device().expect(CAP_N_PROTO_DESERIALIZATION_FAILURE);
                    let device = device.to_string();
                    let baudrate = req.get_baudrate();
                    let flow = req.get_flow_control().unwrap();
                    let flow = FlowControl::from_str(flow).unwrap();
                    conn_manager.connect_to_serial(device, baudrate, flow);
                }
                m::message::TrackingSignalsStatusFront(Ok(cv_in)) => {
                    let check_visibility = cv_in
                        .get_tracking_signals_check_visibility()
                        .expect(CAP_N_PROTO_DESERIALIZATION_FAILURE);
                    let check_visibility: Vec<String> = check_visibility
                        .iter()
                        .map(|x| String::from(x.unwrap()))
                        .collect();
                    let shared_state = shared_state.clone();
                    {
                        let mut shared_data =
                            shared_state.lock().expect(SHARED_STATE_LOCK_MUTEX_FAILURE);
                        (*shared_data).tracking_tab.signals_tab.check_visibility = check_visibility;
                    }
                }
                m::message::LoggingBarFront(Ok(cv_in)) => {
                    let directory = cv_in
                        .get_directory()
                        .expect(CAP_N_PROTO_DESERIALIZATION_FAILURE);
                    shared_state.set_logging_directory(PathBuf::from(directory));
                    let shared_state = shared_state.clone();
                    let mut shared_data =
                        shared_state.lock().expect(SHARED_STATE_LOCK_MUTEX_FAILURE);
                    (*shared_data).logging_bar.csv_logging =
                        CsvLogging::from(cv_in.get_csv_logging());
                    let sbp_logging = cv_in
                        .get_sbp_logging()
                        .expect(CAP_N_PROTO_DESERIALIZATION_FAILURE);
                    (*shared_data).logging_bar.sbp_logging =
                        SbpLogging::from_str(sbp_logging).expect(CONVERT_TO_STR_FAILURE);
                }
                m::message::LogLevelFront(Ok(cv_in)) => {
                    let shared_state = shared_state.clone();
                    let log_level = cv_in
                        .get_log_level()
                        .expect(CAP_N_PROTO_DESERIALIZATION_FAILURE);
                    let log_level = LogLevel::from_str(log_level).expect(CONVERT_TO_STR_FAILURE);
                    info!("Log Level: {}", log_level);
                    shared_state.set_log_level(log_level);
                    refresh_navbar(&mut client_send.clone(), shared_state.clone());
                }
                m::message::SolutionVelocityStatusFront(Ok(cv_in)) => {
                    let unit = cv_in
                        .get_solution_velocity_unit()
                        .expect(CAP_N_PROTO_DESERIALIZATION_FAILURE);
                    let shared_state = shared_state.clone();
                    {
                        let mut shared_data =
                            shared_state.lock().expect(SHARED_STATE_LOCK_MUTEX_FAILURE);
                        (*shared_data).solution_tab.velocity_tab.unit = unit.to_string();
>>>>>>> c50de6d8
                    }
                }
                m::message::SolutionPositionStatusUnitFront(Ok(cv_in)) => {
                    let shared_state = shared_state.clone();
                    let mut shared_data =
                        shared_state.lock().expect(SHARED_STATE_LOCK_MUTEX_FAILURE);
                    let unit = cv_in
                        .get_solution_position_unit()
                        .expect(CAP_N_PROTO_DESERIALIZATION_FAILURE);
                    (*shared_data).solution_tab.position_tab.unit = Some(
                        LatLonUnits::from_str(unit)
                            .expect(SOLUTION_POSITION_UNIT_SELECTION_NOT_AVAILABLE),
                    );
                }
                m::message::SolutionPositionStatusButtonFront(Ok(cv_in)) => {
                    let shared_state = shared_state.clone();
                    let mut shared_data =
                        shared_state.lock().expect(SHARED_STATE_LOCK_MUTEX_FAILURE);
                    (*shared_data).solution_tab.position_tab.clear =
                        cv_in.get_solution_position_clear();
                    (*shared_data).solution_tab.position_tab.pause =
                        cv_in.get_solution_position_pause();
                }
                m::message::BaselinePlotStatusButtonFront(Ok(cv_in)) => {
                    let shared_state = shared_state.clone();
                    let mut shared_data =
                        shared_state.lock().expect(SHARED_STATE_LOCK_MUTEX_FAILURE);
                    (*shared_data).baseline_tab.clear = cv_in.get_clear();
                    (*shared_data).baseline_tab.pause = cv_in.get_pause();
                    (*shared_data).baseline_tab.reset = cv_in.get_reset_filters();
                }
                m::message::AdvancedSpectrumAnalyzerStatusFront(Ok(cv_in)) => {
                    let shared_state = shared_state.clone();
                    let mut shared_data =
                        shared_state.lock().expect(SHARED_STATE_LOCK_MUTEX_FAILURE);
                    (*shared_data).advanced_spectrum_analyzer_tab.channel_idx = cv_in.get_channel();
                }
                m::message::UpdateTabStatusFront(Ok(cv_in)) => {
                    if let Some(update_tab_sender) = shared_state.update_tab_sender() {
                        let download_latest_firmware = cv_in.get_download_latest_firmware();
                        let update_firmware = cv_in.get_update_firmware();
                        let send_file_to_device = cv_in.get_send_file_to_device();
                        let serial_prompt_confirm = cv_in.get_serial_prompt_confirm();
                        let firmware_directory = match cv_in.get_download_directory().which() {
                            Ok(m::update_tab_status_front::download_directory::Directory(Ok(
                                directory,
                            ))) => Some(PathBuf::from(directory)),
                            Err(e) => {
                                error!("{}", e);
                                None
                            }
                            _ => None,
                        };
                        let firmware_local_filepath = match cv_in
                            .get_update_local_filepath()
                            .which()
                        {
                            Ok(m::update_tab_status_front::update_local_filepath::Filepath(
                                Ok(filepath),
                            )) => Some(PathBuf::from(filepath)),
                            Err(e) => {
                                error!("{}", e);
                                None
                            }
                            _ => None,
                        };
                        let firmware_local_filename = match cv_in
                            .get_update_local_filename()
                            .which()
                        {
                            Ok(m::update_tab_status_front::update_local_filename::Filepath(
                                Ok(filepath),
                            )) => Some(PathBuf::from(filepath)),
                            Err(e) => {
                                error!("{}", e);
                                None
                            }
                            _ => None,
                        };
                        let fileio_local_filepath = match cv_in.get_fileio_local_filepath().which()
                        {
                            Ok(m::update_tab_status_front::fileio_local_filepath::Filepath(
                                Ok(filepath),
                            )) => Some(PathBuf::from(filepath)),
                            Err(e) => {
                                error!("{}", e);
                                None
                            }
                            _ => None,
                        };
                        let fileio_destination_filepath = match cv_in
                            .get_fileio_destination_filepath()
                            .which()
                        {
                            Ok(
                                m::update_tab_status_front::fileio_destination_filepath::Filepath(
                                    Ok(filepath),
                                ),
                            ) => Some(PathBuf::from(filepath)),
                            Err(e) => {
                                error!("{}", e);
                                None
                            }
                            _ => None,
                        };
                        if let Err(err) = update_tab_sender.send(Some(UpdateTabUpdate {
                            download_latest_firmware,
                            update_firmware,
                            send_file_to_device,
                            firmware_directory,
                            firmware_local_filepath,
                            firmware_local_filename,
                            fileio_local_filepath,
                            fileio_destination_filepath,
                            serial_prompt_confirm,
                        })) {
                            error!("{}", err);
                        }
                    }
                }
                m::message::AutoSurveyRequest(Ok(_)) => {
                    let mut shared_data =
                        shared_state.lock().expect(SHARED_STATE_LOCK_MUTEX_FAILURE);
                    shared_data.auto_survey_data.requested = true;
                }
                m::message::SettingsRefreshRequest(Ok(_)) => {
                    shared_state.set_settings_refresh(true);
                }
                m::message::SettingsResetRequest(Ok(_)) => {
                    shared_state.set_settings_reset(true);
                }
                m::message::SettingsSaveRequest(Ok(_)) => {
                    shared_state.set_settings_save(true);
                }
                m::message::SettingsExportRequest(Ok(path)) => {
                    let path = path.get_path().expect(CAP_N_PROTO_DESERIALIZATION_FAILURE);
                    shared_state.set_export_settings(Some(PathBuf::from(path)));
                }
                m::message::SettingsImportRequest(Ok(path)) => {
                    let path = path.get_path().expect(CAP_N_PROTO_DESERIALIZATION_FAILURE);
                    shared_state.set_import_settings(Some(PathBuf::from(path)));
                }
                m::message::SettingsWriteRequest(Ok(req)) => {
                    let group = req.get_group().expect(CAP_N_PROTO_DESERIALIZATION_FAILURE);
                    let name = req.get_name().expect(CAP_N_PROTO_DESERIALIZATION_FAILURE);
                    let value = req.get_value().expect(CAP_N_PROTO_DESERIALIZATION_FAILURE);
                    let req = settings_tab::SaveRequest {
                        group: group.to_string(),
                        name: name.to_string(),
                        value: value.to_string(),
                    };
                    shared_state.set_write_setting(Some(req));
                }
                m::message::AdvancedSystemMonitorStatusFront(Ok(_)) => {
                    shared_state.set_reset_device(true);
                }
                m::message::AdvancedNetworkingStatusFront(Ok(cv_in)) => {
                    let refresh = cv_in.get_refresh();
                    let start = cv_in.get_start();
                    let stop = cv_in.get_stop();
                    let ip_address = match cv_in.get_ipv4_address().which() {
                        Ok(m::advanced_networking_status_front::ipv4_address::Address(Ok(
                            address,
                        ))) => Some(String::from(address)),
                        Err(e) => {
                            error!("{}", e);
                            None
                        }
                        _ => None,
                    };
                    let port: Option<u16> = match cv_in.get_port().which() {
                        Ok(m::advanced_networking_status_front::port::Port(port)) => Some(port),
                        Err(e) => {
                            error!("{}", e);
                            None
                        }
                        _ => None,
                    };
                    let all_messages: Option<bool> = match cv_in.get_all_messages().which() {
                        Ok(m::advanced_networking_status_front::all_messages::Toggle(toggle)) => {
                            Some(toggle)
                        }
                        Err(e) => {
                            error!("{}", e);
                            None
                        }
                        _ => None,
                    };
                    shared_state.set_advanced_networking_update(AdvancedNetworkingState {
                        refresh,
                        start,
                        stop,
                        all_messages,
                        ip_address,
                        port,
                    })
                }
                m::message::ConfirmInsChange(Ok(_)) => {
                    shared_state.set_settings_confirm_ins_change(true);
                }
                _ => {
                    error!("unknown message from front-end");
                }
            }
        }
        eprintln!("client recv loop shutdown");
        client_send.connected.set(false);
    });
}<|MERGE_RESOLUTION|>--- conflicted
+++ resolved
@@ -31,112 +31,6 @@
     thread::spawn(move || {
         loop {
             log::logger().flush();
-<<<<<<< HEAD
-            let buf = server_recv.recv();
-            if let Ok(buf) = buf {
-                let mut buf_reader = BufReader::new(Cursor::new(buf));
-                let message_reader = serialize::read_message(
-                    &mut buf_reader,
-                    ::capnp::message::ReaderOptions::new(),
-                )
-                .unwrap();
-                let message = message_reader
-                    .get_root::<m::message::Reader>()
-                    .expect(CAP_N_PROTO_DESERIALIZATION_FAILURE);
-                let message = match message.which() {
-                    Ok(msg) => msg,
-                    Err(e) => {
-                        error!("error reading message: {}", e);
-                        continue;
-                    }
-                };
-                let shared_state_clone = shared_state.clone();
-                match message {
-                    m::message::SerialRefreshRequest(Ok(_)) => {
-                        refresh_connection_frontend(
-                            &mut client_send_clone.clone(),
-                            shared_state_clone,
-                        );
-                    }
-                    m::message::DisconnectRequest(Ok(_)) => {
-                        connection_state.disconnect(client_send_clone.clone());
-                    }
-                    m::message::FileRequest(Ok(req)) => {
-                        let filename = req
-                            .get_filename()
-                            .expect(CAP_N_PROTO_DESERIALIZATION_FAILURE);
-                        let filename = filename.to_string();
-                        connection_state.connect_to_file(
-                            filename,
-                            RealtimeDelay::On,
-                            /*close_when_done*/ false,
-                        );
-                    }
-                    m::message::PauseRequest(Ok(_)) => {
-                        if shared_state_clone.is_paused() {
-                            shared_state_clone.set_paused(false);
-                        } else {
-                            shared_state_clone.set_paused(true);
-                        }
-                    }
-                    m::message::TcpRequest(Ok(req)) => {
-                        let host = req.get_host().expect(CAP_N_PROTO_DESERIALIZATION_FAILURE);
-                        let port = req.get_port();
-                        connection_state.connect_to_host(host.to_string(), port);
-                    }
-                    m::message::SerialRequest(Ok(req)) => {
-                        let device = req.get_device().expect(CAP_N_PROTO_DESERIALIZATION_FAILURE);
-                        let device = device.to_string();
-                        let baudrate = req.get_baudrate();
-                        let flow = req.get_flow_control().unwrap();
-                        let flow = FlowControl::from_str(flow).unwrap();
-                        connection_state.connect_to_serial(device, baudrate, flow);
-                    }
-                    m::message::TrackingSignalsStatusFront(Ok(cv_in)) => {
-                        let check_visibility = cv_in
-                            .get_tracking_signals_check_visibility()
-                            .expect(CAP_N_PROTO_DESERIALIZATION_FAILURE);
-                        let check_visibility: Vec<String> = check_visibility
-                            .iter()
-                            .map(|x| String::from(x.unwrap()))
-                            .collect();
-                        let shared_state_clone = shared_state.clone();
-                        {
-                            let mut shared_data = shared_state_clone
-                                .lock()
-                                .expect(SHARED_STATE_LOCK_MUTEX_FAILURE);
-                            (*shared_data).tracking_tab.signals_tab.check_visibility =
-                                check_visibility;
-                        }
-                    }
-                    m::message::LoggingBarFront(Ok(cv_in)) => {
-                        let directory = cv_in
-                            .get_directory()
-                            .expect(CAP_N_PROTO_DESERIALIZATION_FAILURE);
-                        shared_state.set_logging_directory(PathBuf::from(directory));
-                        let shared_state_clone = shared_state.clone();
-                        let mut shared_data = shared_state_clone
-                            .lock()
-                            .expect(SHARED_STATE_LOCK_MUTEX_FAILURE);
-                        (*shared_data).logging_bar.csv_logging =
-                            CsvLogging::from(cv_in.get_csv_logging());
-                        (*shared_data).logging_bar.sbp_logging = cv_in.get_sbp_logging();
-                        let sbp_logging_format = cv_in
-                            .get_sbp_logging_format()
-                            .expect(CAP_N_PROTO_DESERIALIZATION_FAILURE);
-                        (*shared_data).logging_bar.sbp_logging_format =
-                            SbpLogging::from_str(sbp_logging_format).expect(CONVERT_TO_STR_FAILURE);
-                    }
-                    m::message::LogLevelFront(Ok(cv_in)) => {
-                        let shared_state_clone = shared_state.clone();
-                        let log_level = cv_in
-                            .get_log_level()
-                            .expect(CAP_N_PROTO_DESERIALIZATION_FAILURE);
-                        let log_level =
-                            LogLevel::from_str(log_level).expect(CONVERT_TO_STR_FAILURE);
-                        info!("Log Level: {}", log_level);
-                        shared_state_clone.set_log_level(log_level);
-=======
             let mut reader = match server_recv.recv() {
                 Ok(buf) => Cursor::new(buf),
                 Err(_) => break,
@@ -155,7 +49,7 @@
             };
             match message {
                 m::message::SerialRefreshRequest(Ok(_)) => {
-                    refresh_navbar(&mut client_send.clone(), shared_state.clone());
+                    refresh_connection_frontend(&mut client_send.clone(), shared_state.clone());
                 }
                 m::message::DisconnectRequest(Ok(_)) => {
                     conn_manager.disconnect();
@@ -209,11 +103,12 @@
                         shared_state.lock().expect(SHARED_STATE_LOCK_MUTEX_FAILURE);
                     (*shared_data).logging_bar.csv_logging =
                         CsvLogging::from(cv_in.get_csv_logging());
-                    let sbp_logging = cv_in
-                        .get_sbp_logging()
-                        .expect(CAP_N_PROTO_DESERIALIZATION_FAILURE);
-                    (*shared_data).logging_bar.sbp_logging =
-                        SbpLogging::from_str(sbp_logging).expect(CONVERT_TO_STR_FAILURE);
+                    (*shared_data).logging_bar.sbp_logging = cv_in.get_sbp_logging();
+                    let sbp_logging_format = cv_in
+                        .get_sbp_logging_format()
+                        .expect(CAP_N_PROTO_DESERIALIZATION_FAILURE);
+                    (*shared_data).logging_bar.sbp_logging_format =
+                        SbpLogging::from_str(sbp_logging_format).expect(CONVERT_TO_STR_FAILURE);
                 }
                 m::message::LogLevelFront(Ok(cv_in)) => {
                     let shared_state = shared_state.clone();
@@ -223,7 +118,6 @@
                     let log_level = LogLevel::from_str(log_level).expect(CONVERT_TO_STR_FAILURE);
                     info!("Log Level: {}", log_level);
                     shared_state.set_log_level(log_level);
-                    refresh_navbar(&mut client_send.clone(), shared_state.clone());
                 }
                 m::message::SolutionVelocityStatusFront(Ok(cv_in)) => {
                     let unit = cv_in
@@ -234,7 +128,6 @@
                         let mut shared_data =
                             shared_state.lock().expect(SHARED_STATE_LOCK_MUTEX_FAILURE);
                         (*shared_data).solution_tab.velocity_tab.unit = unit.to_string();
->>>>>>> c50de6d8
                     }
                 }
                 m::message::SolutionPositionStatusUnitFront(Ok(cv_in)) => {
