use capnp::message::Builder;
use capnp::serialize;
use log::warn;
use serialport::available_ports;
use std::collections::HashMap;

use crate::console_backend_capnp as m;
use crate::constants::*;
use crate::types::{MessageSender, SignalCodes};
use crate::{common_constants as cc, types::SharedState};

/// Send a CLOSE, or kill, signal to the frontend.
pub fn close_frontend<P: MessageSender>(client_send: &mut P) {
    let mut builder = Builder::new_default();
    let msg = builder.init_root::<m::message::Builder>();
    let mut status = msg.init_status();
    let app_state = cc::ApplicationStates::CLOSE;
    status.set_text(&app_state.to_string());
    let mut msg_bytes: Vec<u8> = vec![];
    serialize::write_message(&mut msg_bytes, &builder).unwrap();
    client_send.send_data(msg_bytes);
}

<<<<<<< HEAD
pub fn refresh_navbar<P: MessageSender>(client_send: &mut P, shared_state: SharedState) {
    let mut builder = Builder::new_default();
    let msg = builder.init_root::<m::message::Builder>();

    let mut nav_bar_status = msg.init_nav_bar_status();
    let mut ports: Vec<String> = vec![];
    if let Ok(ports_) = &mut available_ports() {
=======
/// Send a CONNECTED or DISCONNECTED, signal to the frontend.
pub fn set_connected_frontend<P: MessageSender>(
    app_state: cc::ApplicationStates,
    client_send: &mut P,
) {
    let mut builder = Builder::new_default();
    let msg = builder.init_root::<m::message::Builder>();
    let mut status = msg.init_status();
    status.set_text(&app_state.to_string());
    let mut msg_bytes: Vec<u8> = vec![];
    serialize::write_message(&mut msg_bytes, &builder).unwrap();
    client_send.send_data(msg_bytes);
}

pub fn refresh_ports<P: MessageSender>(client_send: &mut P) {
    if let Ok(ports) = &mut available_ports() {
>>>>>>> 31f6ea8a
        // TODO(johnmichael.burke@) [CPP-114]Find solution to this hack for Linux serialport.
        ports = ports_
            .iter_mut()
            .map(|x| x.port_name.replace("/sys/class/tty/", "/dev/"))
            .collect();
    }

    let mut available_ports = nav_bar_status
        .reborrow()
        .init_available_ports(ports.len() as u32);

    for (i, serialportinfo) in ports.iter().enumerate() {
        available_ports.set(i as u32, &(*serialportinfo));
    }

    let mut available_baudrates = nav_bar_status
        .reborrow()
        .init_available_baudrates(AVAILABLE_BAUDRATES.len() as u32);

    for (i, baudrate) in AVAILABLE_BAUDRATES.iter().enumerate() {
        available_baudrates.set(i as u32, *baudrate);
    }

    let mut available_flows = nav_bar_status
        .reborrow()
        .init_available_flows(AVAILABLE_FLOWS.len() as u32);

    for (i, flow) in AVAILABLE_FLOWS.iter().enumerate() {
        available_flows.set(i as u32, &flow.to_string());
    }
    let hosts = shared_state.host_history();
    let mut prevous_hosts = nav_bar_status
        .reborrow()
        .init_previous_hosts(hosts.len() as u32);

    for (i, hosts) in hosts.iter().enumerate() {
        prevous_hosts.set(i as u32, hosts);
    }

    let ports = shared_state.port_history();
    let mut prevous_ports = nav_bar_status
        .reborrow()
        .init_previous_ports(ports.len() as u32);

<<<<<<< HEAD
    for (i, ports) in ports.iter().enumerate() {
        prevous_ports.set(i as u32, *ports);
    }
    let files = shared_state.file_history();
    let mut prevous_files = nav_bar_status
        .reborrow()
        .init_previous_files(files.len() as u32);
=======
        let mut available_refresh_rates = bottom_navbar_status
            .reborrow()
            .init_available_refresh_rates(AVAILABLE_REFRESH_RATES.len() as u32);

        for (i, rr) in AVAILABLE_REFRESH_RATES.iter().enumerate() {
            available_refresh_rates.set(i as u32, *rr);
        }

        let mut msg_bytes: Vec<u8> = vec![];
        serialize::write_message(&mut msg_bytes, &builder).unwrap();
>>>>>>> 31f6ea8a

    for (i, filename) in files.iter().enumerate() {
        prevous_files.set(i as u32, filename);
    }

    let mut msg_bytes: Vec<u8> = vec![];
    serialize::write_message(&mut msg_bytes, &builder).unwrap();

    client_send.send_data(msg_bytes);
}

pub fn signal_key_label(
    key: (SignalCodes, i16),
    extra: &HashMap<i16, i16>,
) -> (Option<String>, Option<String>, Option<String>) {
    let (code, sat) = key;
    let code_lbl = Some(code.to_string());
    let mut freq_lbl = None;
    let id_lbl;

    if code.code_is_glo() {
        let freq_lbl_ = format!("F+{:02}", sat);
        freq_lbl = Some(freq_lbl_);
        if extra.contains_key(&sat) {
            id_lbl = Some(format!("R{:<02}", extra[&sat]));
        } else {
            id_lbl = Some(format!("R{:<02}", sat));
        }
    } else if code.code_is_sbas() {
        id_lbl = Some(format!("S{: >3}", sat));
    } else if code.code_is_bds() {
        id_lbl = Some(format!("C{:0>2}", sat));
    } else if code.code_is_qzss() {
        id_lbl = Some(format!("J{: >3}", sat));
    } else if code.code_is_galileo() {
        id_lbl = Some(format!("E{:0>2}", sat));
    } else {
        id_lbl = Some(format!("G{:0>2}", sat));
    }
    (code_lbl, freq_lbl, id_lbl)
}

/// These colors are distinguishable from one another based on expected codes.
///
/// # Parameters
///
/// - `code`: The signal code.
pub fn color_map(code: i16) -> &'static str {
    match code {
        1 => "#e58a8a",
        2 => "#664949",
        3 => "#590c00",
        4 => "#cc4631",
        5 => "#e56c1c",
        6 => "#4c2a12",
        7 => "#996325",
        8 => "#f2b774",
        9 => "#ffaa00",
        10 => "#ccb993",
        11 => "#997a00",
        12 => "#4c4700",
        13 => "#d0d94e",
        14 => "#aaff00",
        15 => "#4ea614",
        16 => "#123306",
        17 => "#18660c",
        18 => "#6e9974",
        19 => "#8ae6a2",
        20 => "#00ff66",
        21 => "#57f2e8",
        22 => "#1f7980",
        23 => "#263e40",
        24 => "#004d73",
        25 => "#37abe6",
        26 => "#7790a6",
        27 => "#144ea6",
        28 => "#263040",
        29 => "#152859",
        30 => "#1d39f2",
        31 => "#828ed9",
        32 => "#000073",
        33 => "#000066",
        34 => "#8c7aff",
        35 => "#1b0033",
        36 => "#d900ca",
        37 => "#730e6c",
        _ => "#ff0000",
    }
}

/// Retreive the associated color based on provided key.
///
/// # Parameters
///
/// - `key`: The code, which is signal code and satellite constellation-specific satellite identifier.
pub fn signal_key_color(key: (SignalCodes, i16)) -> &'static str {
    let (code, mut sat) = key;

    if code.code_is_glo() {
        sat += GLO_FCN_OFFSET;
    } else if code.code_is_sbas() {
        sat -= SBAS_NEG_OFFSET;
    } else if code.code_is_qzss() {
        sat -= QZSS_NEG_OFFSET;
    }
    if sat > NUM_COLORS as i16 {
        sat %= NUM_COLORS as i16;
    }
    color_map(sat)
}

/// Calculate the length of a degree of latitude and longitude in meters.
///
/// # Parameters
///
/// - `lat_deg`: The latitude degree value to convert to lat/lon meters.
pub fn meters_per_deg(lat_deg: f64) -> (f64, f64) {
    let lat_term_1: f64 = 111132.92;
    let lat_term_2: f64 = -559.82;
    let lat_term_3: f64 = 1.175;
    let lat_term_4: f64 = -0.0023;
    let lon_term_1: f64 = 111412.84;
    let lon_term_2: f64 = -93.5;
    let lon_term_3: f64 = 0.118;

    let latlen = lat_term_1
        + (lat_term_2 * f64::cos(2_f64 * f64::to_radians(lat_deg)))
        + (lat_term_3 * f64::cos(4_f64 * f64::to_radians(lat_deg)))
        + (lat_term_4 * f64::cos(6_f64 * f64::to_radians(lat_deg)));
    let lonlen = (lon_term_1 * f64::cos(f64::to_radians(lat_deg)))
        + (lon_term_2 * f64::cos(3_f64 * f64::to_radians(lat_deg)))
        + (lon_term_3 * f64::cos(5_f64 * f64::to_radians(lat_deg)));
    (latlen, lonlen)
}

/// Nanoseconds to Microseconds
///
/// # Parameters
/// - `ns`: The nanoseconds value to be converted.
///
/// # Returns
/// - Newly converted microseconds value.
pub fn nano_to_micro_sec(ns: f64) -> f64 {
    ns / 1000_f64
}

/// Convert millimeters to meters.
/// Taken from ICBINS/src/msg_utils.rs.
///
/// # Parameters
/// - `mm`: Value in millimeters.
///
/// # Returns
/// - Value in meters.
pub fn mm_to_m(mm: f64) -> f64 {
    mm / 1.0e+3_f64
}

/// Convert deciseconds to seconds.
///
/// # Parameters
/// - `ds`: Value in deciseconds.
///
/// # Returns
/// - Value in seconds.
pub fn decisec_to_sec(ds: f64) -> f64 {
    ds / 10_f64
}

/// Convert milliseconds to seconds.
///
/// # Parameters
/// - `ms`: Value in milliseconds.
///
/// # Returns
/// - Value in seconds.
pub fn ms_to_sec(ms: f64) -> f64 {
    ms / 1.0e+3_f64
}

/// Convert nanoseconds to seconds.
///
/// # Parameters
/// - `ns`: Value in nanoseconds.
///
/// # Returns
/// - Value in seconds.
pub fn ns_to_sec(ns: f64) -> f64 {
    ns / NANOSECONDS_PER_SECOND
}

/// Convert seconds to nanoseconds.
///
/// # Parameters
/// - `ns`: Value in econds.
///
/// # Returns
/// - Value in nanoseconds.
pub fn sec_to_ns(ns: f64) -> f64 {
    ns * SECONDS_PER_NANOSECOND
}

pub fn compute_doppler(
    new_carrier_phase: f64,
    old_carrier_phase: f64,
    current_gps_tow: f64,
    previous_tow: f64,
    is_deprecated_message: bool,
) -> f64 {
    if (current_gps_tow - previous_tow).abs() <= f64::EPSILON {
        warn!("Received two complete observation sets with identical TOW");
        return 0 as f64;
    }
    let mut computed_doppler =
        (old_carrier_phase - new_carrier_phase) as f64 / (current_gps_tow - previous_tow) as f64;
    if is_deprecated_message {
        computed_doppler = -computed_doppler;
    }
    computed_doppler
}

#[cfg(test)]
mod tests {
    use super::*;
    use crate::piksi_tools_constants::*;

    fn float_eq(f1: f64, f2: f64) -> bool {
        f64::abs(f1 - f2) <= f64::EPSILON
    }

    #[test]
    fn get_signal_key_label_test() {
        let mut extra: HashMap<i16, i16> = HashMap::new();
        extra.insert(
            SignalCodes::CodeGloL2P as i16,
            SignalCodes::CodeGloL2P as i16,
        );

        let (code_lbl, freq_lbl, id_lbl) = signal_key_label(
            (SignalCodes::CodeGloL2P, SignalCodes::CodeGloL2P as i16),
            &extra,
        );
        assert_eq!(code_lbl.unwrap(), GLO_L2P_STR);
        assert_eq!(freq_lbl.unwrap(), "F+30");
        assert_eq!(id_lbl.unwrap(), "R30");

        let (code_lbl, freq_lbl, id_lbl) = signal_key_label(
            (SignalCodes::CodeGloL2Of, SignalCodes::CodeGloL2Of as i16),
            &extra,
        );
        assert_eq!(code_lbl.unwrap(), GLO_L2OF_STR);
        assert_eq!(freq_lbl.unwrap(), "F+04");
        assert_eq!(id_lbl.unwrap(), "R04");

        let (code_lbl, freq_lbl, id_lbl) = signal_key_label(
            (SignalCodes::CodeSbasL5Q, SignalCodes::CodeSbasL5Q as i16),
            &extra,
        );
        assert_eq!(code_lbl.unwrap(), SBAS_L5Q_STR);
        assert_eq!(freq_lbl, None);
        assert_eq!(id_lbl.unwrap(), "S 42");

        let (code_lbl, freq_lbl, id_lbl) = signal_key_label(
            (SignalCodes::CodeBds3B5Q, SignalCodes::CodeBds3B5Q as i16),
            &extra,
        );
        assert_eq!(code_lbl.unwrap(), BDS3_B5Q_STR);
        assert_eq!(freq_lbl, None);
        assert_eq!(id_lbl.unwrap(), "C48");

        let (code_lbl, freq_lbl, id_lbl) = signal_key_label(
            (SignalCodes::CodeQzsL2Cx, SignalCodes::CodeQzsL2Cx as i16),
            &extra,
        );
        assert_eq!(code_lbl.unwrap(), QZS_L2CX_STR);
        assert_eq!(freq_lbl, None);
        assert_eq!(id_lbl.unwrap(), "J 37");

        let (code_lbl, freq_lbl, id_lbl) = signal_key_label(
            (SignalCodes::CodeGalE8X, SignalCodes::CodeGalE8X as i16),
            &extra,
        );
        assert_eq!(code_lbl.unwrap(), GAL_E8X_STR);
        assert_eq!(freq_lbl, None);
        assert_eq!(id_lbl.unwrap(), "E25");
    }

    #[test]
    fn meters_per_deg_test() {
        // Latitude range: [-90, 90]
        assert_eq!(
            meters_per_deg(-90_f64),
            (111693.9173, 6.839280692934427e-12)
        );
        assert_eq!(meters_per_deg(-45_f64), (111131.745, 78846.80572069259));
        assert_eq!(meters_per_deg(0_f64), (110574.2727, 111319.458));
        assert_eq!(meters_per_deg(45_f64), (111131.745, 78846.80572069259));
        assert_eq!(meters_per_deg(90_f64), (111693.9173, 6.839280692934427e-12));
    }

    #[test]
    fn nano_to_micro_sec_test() {
        assert!(float_eq(nano_to_micro_sec(1000_f64), 1_f64));
        assert!(float_eq(nano_to_micro_sec(1000000_f64), 1000_f64));
        assert!(float_eq(nano_to_micro_sec(0_f64), 0_f64));
        assert!(float_eq(nano_to_micro_sec(1337_f64), 1.337_f64));
    }

    #[test]
    fn compute_doppler_test() {
        assert!(float_eq(
            compute_doppler(
                123438650.3359375,
                123438590.203125,
                251746.8,
                251746.8,
                false
            ),
            0.0
        ));
        assert!(float_eq(
            compute_doppler(
                123438650.3359375,
                123438590.203125,
                251746.9,
                251746.8,
                false
            ),
            -601.3281249649981
        ));
        assert!(float_eq(
            compute_doppler(89473356.9453125, 89473456.921875, 251746.9, 251746.8, false),
            999.765624941806
        ));
        assert!(float_eq(
            compute_doppler(
                96692940.6015625,
                96692834.87890625,
                251746.9,
                251746.8,
                false
            ),
            -1057.2265624384613
        ));
        assert!(float_eq(
            compute_doppler(
                108296328.85546875,
                108296130.609375,
                251746.9,
                251746.8,
                false
            ),
            -1982.4609373846056
        ));
        assert!(float_eq(
            compute_doppler(99816633.2109375, 99816774.25, 251746.9, 251746.8, false),
            1410.3906249179045
        ));
        assert!(float_eq(
            compute_doppler(
                109036269.546875,
                109036058.60546875,
                251746.9,
                251746.8,
                false
            ),
            -2109.414062377216
        ));
        assert!(float_eq(
            compute_doppler(
                94582860.46484375,
                94582814.38671875,
                251746.9,
                251746.8,
                false
            ),
            -460.781249973179
        ));
    }
}<|MERGE_RESOLUTION|>--- conflicted
+++ resolved
@@ -21,15 +21,6 @@
     client_send.send_data(msg_bytes);
 }
 
-<<<<<<< HEAD
-pub fn refresh_navbar<P: MessageSender>(client_send: &mut P, shared_state: SharedState) {
-    let mut builder = Builder::new_default();
-    let msg = builder.init_root::<m::message::Builder>();
-
-    let mut nav_bar_status = msg.init_nav_bar_status();
-    let mut ports: Vec<String> = vec![];
-    if let Ok(ports_) = &mut available_ports() {
-=======
 /// Send a CONNECTED or DISCONNECTED, signal to the frontend.
 pub fn set_connected_frontend<P: MessageSender>(
     app_state: cc::ApplicationStates,
@@ -44,9 +35,13 @@
     client_send.send_data(msg_bytes);
 }
 
-pub fn refresh_ports<P: MessageSender>(client_send: &mut P) {
-    if let Ok(ports) = &mut available_ports() {
->>>>>>> 31f6ea8a
+pub fn refresh_navbar<P: MessageSender>(client_send: &mut P, shared_state: SharedState) {
+    let mut builder = Builder::new_default();
+    let msg = builder.init_root::<m::message::Builder>();
+
+    let mut nav_bar_status = msg.init_nav_bar_status();
+    let mut ports: Vec<String> = vec![];
+    if let Ok(ports_) = &mut available_ports() {
         // TODO(johnmichael.burke@) [CPP-114]Find solution to this hack for Linux serialport.
         ports = ports_
             .iter_mut()
@@ -77,6 +72,15 @@
     for (i, flow) in AVAILABLE_FLOWS.iter().enumerate() {
         available_flows.set(i as u32, &flow.to_string());
     }
+
+    let mut available_refresh_rates = nav_bar_status
+        .reborrow()
+        .init_available_refresh_rates(AVAILABLE_REFRESH_RATES.len() as u32);
+
+    for (i, rr) in AVAILABLE_REFRESH_RATES.iter().enumerate() {
+        available_refresh_rates.set(i as u32, *rr);
+    }
+
     let hosts = shared_state.host_history();
     let mut prevous_hosts = nav_bar_status
         .reborrow()
@@ -91,7 +95,6 @@
         .reborrow()
         .init_previous_ports(ports.len() as u32);
 
-<<<<<<< HEAD
     for (i, ports) in ports.iter().enumerate() {
         prevous_ports.set(i as u32, *ports);
     }
@@ -99,18 +102,6 @@
     let mut prevous_files = nav_bar_status
         .reborrow()
         .init_previous_files(files.len() as u32);
-=======
-        let mut available_refresh_rates = bottom_navbar_status
-            .reborrow()
-            .init_available_refresh_rates(AVAILABLE_REFRESH_RATES.len() as u32);
-
-        for (i, rr) in AVAILABLE_REFRESH_RATES.iter().enumerate() {
-            available_refresh_rates.set(i as u32, *rr);
-        }
-
-        let mut msg_bytes: Vec<u8> = vec![];
-        serialize::write_message(&mut msg_bytes, &builder).unwrap();
->>>>>>> 31f6ea8a
 
     for (i, filename) in files.iter().enumerate() {
         prevous_files.set(i as u32, filename);
