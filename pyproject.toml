[tool.poetry]
name = "swiftnav_console"
version = "0.0.0"
description = ""
authors = ["Swift Navigation <dev@swiftnav.com>"]

[tool.poetry.dependencies]
python = ">=3.9,<3.10"
PySide2 = "^5.15.2"
fbs = {git = "https://github.com/silverjam/fbs.git"}
pycapnp = {git = "https://github.com/silverjam/pycapnp.git", rev = "disable-import-hook"}

[tool.poetry.dev-dependencies]
black = "^21.5b0"
jedi = "^0.18.0"
mypy = "^0.790"
pylint = "^2.6.0"
pytest = "^5.4.3"
setuptools-rust = "^0.11.6"
pkgconfig = "^1.5.1"
Cython = "^0.29.21"
<<<<<<< HEAD
nuitka = "0.6.12.4"
=======
nuitka = "<=0.6.12.4"
>>>>>>> 1ae8e433
psutil = "5.8.0"
qt5-applications = [{ version = "^5.15.2", platform = "linux" }]
py2many = {git = "https://github.com/john-michaelburke/py2many", rev = "console"}

[build-system]
requires = ["poetry-core>=1.0.0", "setuptools>=41.0.0", "wheel", "setuptools_rust>=0.10.2"]
build-backend = "poetry.core.masonry.api"

[tool.black]
line-length = 120<|MERGE_RESOLUTION|>--- conflicted
+++ resolved
@@ -19,11 +19,7 @@
 setuptools-rust = "^0.11.6"
 pkgconfig = "^1.5.1"
 Cython = "^0.29.21"
-<<<<<<< HEAD
-nuitka = "0.6.12.4"
-=======
 nuitka = "<=0.6.12.4"
->>>>>>> 1ae8e433
 psutil = "5.8.0"
 qt5-applications = [{ version = "^5.15.2", platform = "linux" }]
 py2many = {git = "https://github.com/john-michaelburke/py2many", rev = "console"}
