--- conflicted
+++ resolved
@@ -3,14 +3,10 @@
 use crate::formatters::*;
 use crate::piksi_tools_constants::*;
 use crate::process_messages::process_messages;
-<<<<<<< HEAD
-use crate::utils::{close_frontend, from_flowcontrol_str, ms_to_sec};
-use anyhow::{anyhow, bail, Context, Result as AHResult};
-=======
 use crate::utils::{close_frontend, ms_to_sec, set_connected_frontend};
->>>>>>> 31f6ea8a
+use anyhow::{Context, Result as AHResult};
 use chrono::{DateTime, Utc};
-use directories::{BaseDirs, ProjectDirs, UserDirs};
+use directories::ProjectDirs;
 use log::{info, warn};
 use once_cell::sync::OnceCell;
 use ordered_float::OrderedFloat;
@@ -24,12 +20,8 @@
     },
     sbp_tools::SBPTools,
 };
-<<<<<<< HEAD
 use serde::{Deserialize, Serialize};
-=======
-use serde::Serialize;
 use serialport::FlowControl as SPFlowControl;
->>>>>>> 31f6ea8a
 use std::{
     cmp::{Eq, PartialEq},
     collections::HashMap,
@@ -39,21 +31,15 @@
     hash::Hash,
     net::TcpStream,
     ops::Deref,
-<<<<<<< HEAD
     path::{Path, PathBuf},
-=======
     str::FromStr,
->>>>>>> 31f6ea8a
     sync::{mpsc::Sender, Arc, Mutex},
     thread,
     thread::JoinHandle,
     time::{Duration, Instant},
 };
-<<<<<<< HEAD
+use strum::VariantNames;
 use xshell::mkdir_p;
-=======
-use strum::VariantNames;
->>>>>>> 31f6ea8a
 
 pub type Error = std::boxed::Box<dyn std::error::Error>;
 pub type Result<T> = std::result::Result<T, Error>;
@@ -208,20 +194,14 @@
         shared_state_clone.set_running(true, client_send.clone());
         self.connection_join();
         let handle = thread::spawn(move || {
-<<<<<<< HEAD
             let shared_state_clone = shared_state.clone();
             let host_port = format!("{}:{}", host, port);
             if let Ok(stream) = TcpStream::connect(host_port.clone()) {
                 info!("Connected to the server {}!", host_port);
                 shared_state_clone.update_tcp_history(host, port);
-                let messages = sbp::iter_messages(stream);
-=======
-            if let Ok(stream) = TcpStream::connect(host_port.clone()) {
-                info!("Connected to the server {}!", host_port);
                 let messages = sbp::iter_messages(stream)
                     .log_errors(log::Level::Debug)
                     .with_rover_time();
->>>>>>> 31f6ea8a
                 process_messages(
                     messages,
                     shared_state_clone,
@@ -480,7 +460,6 @@
     Off,
 }
 
-<<<<<<< HEAD
 // Navbar Types.
 
 /// Data Directory struct for storing informating and helpers pertaining to project directory.
@@ -524,7 +503,7 @@
     let proj_dirs = ProjectDirs::from(
         APPLICATION_QUALIFIER,
         APPLICATION_ORGANIZATION,
-        APPLICATION_NAME.into(),
+        APPLICATION_NAME,
     )
     .context("could not discover local project directory")?;
     let path: PathBuf = ProjectDirs::data_local_dir(&proj_dirs).into();
@@ -540,6 +519,13 @@
     #[serde(skip)]
     filename: PathBuf,
 }
+
+impl Default for ConnectionHistory {
+    fn default() -> Self {
+        ConnectionHistory::new()
+    }
+}
+
 impl ConnectionHistory {
     pub fn new() -> ConnectionHistory {
         let filename = DataDirectory::path().join(CONNECTION_HISTORY_FILENAME);
@@ -567,10 +553,10 @@
         self.files_.clone()
     }
     pub fn successful_tcp_connection(&mut self, host: String, port: u16) {
-        if self.hosts_.len() == 0 || self.hosts_[0] != host {
+        if self.hosts_.is_empty() || self.hosts_[0] != host {
             self.hosts_.insert(0, host);
         }
-        if self.ports_.len() == 0 || self.ports_[0] != port {
+        if self.ports_.is_empty() || self.ports_[0] != port {
             self.ports_.insert(0, port);
         }
         if let Err(e) = self.save() {
@@ -578,7 +564,7 @@
         }
     }
     pub fn successful_file_connection(&mut self, filename: String) {
-        if self.files_.len() == 0 || self.files_[0] != filename {
+        if self.files_.is_empty() || self.files_[0] != filename {
             self.files_.insert(0, filename);
         }
         if let Err(e) = self.save() {
@@ -589,8 +575,9 @@
     fn save(&self) -> Result<()> {
         serde_yaml::to_writer(fs::File::create(&self.filename)?, self)?;
         Ok(())
-=======
-// NavBar Types.
+    }
+}
+
 // Enum wrapping around various Vel NED Message types.
 #[derive(Debug)]
 pub struct FlowControl(SPFlowControl);
@@ -642,7 +629,6 @@
         Ok(CliTabs(Tabs::from_str(s).map_err(|_| {
             format!("Must choose from available tabs {:?}", Tabs::VARIANTS)
         })?))
->>>>>>> 31f6ea8a
     }
 }
 
