// 'Universal' constants

pub(crate) const NANOSECONDS_PER_SECOND: f64 = 1.0e+9;
pub(crate) const SECONDS_PER_NANOSECOND: f64 = 1.0e-9;

pub(crate) const APPLICATION_QUALIFIER: &str = "com.swift-nav";
pub(crate) const APPLICATION_ORGANIZATION: &str = "swift-nav";
pub(crate) const APPLICATION_NAME: &str = "swift_navigation_console";
// CLI constants.

// Process Message constants.
pub(crate) const PAUSE_LOOP_SLEEP_DURATION_MS: u64 = 100;

// Logging constants
#[allow(dead_code)]
pub(crate) const LOG_WRITER_BUFFER_MESSAGE_COUNT: usize = 50;

// Main Tab constants.
pub(crate) const VEL_TIME_STR_FILEPATH: &str = "velocity_log_%Y%m%d-%H%M%S.csv";
pub(crate) const POS_LLH_TIME_STR_FILEPATH: &str = "position_log_%Y%m%d-%H%M%S.csv";
pub(crate) const SBP_FILEPATH: &str = "swift-gnss-%Y%m%d-%H%M%S.sbp";
pub(crate) const SBP_JSON_FILEPATH: &str = "swift-gnss-%Y%m%d-%H%M%S.sbp.json";
pub(crate) const DEFAULT_LOG_DIRECTORY: &str = "SwiftNav";

// Common constants.
pub(crate) const NUM_POINTS: usize = 200;

// Advanced Ins Tab constants.
pub(crate) const NUM_INS_PLOT_ROWS: usize = 6;
pub(crate) const NUM_INS_FIELDS: usize = 5;

// Navbar constants.
pub(crate) const AVAILABLE_REFRESH_RATES: [u8; 4] = [1, 5, 10, 25];
pub(crate) const AVAILABLE_BAUDRATES: [u32; 6] = [57600, 115200, 230400, 460800, 921600, 1000000];
pub(crate) const FLOW_CONTROL_NONE: &str = "None";
pub(crate) const FLOW_CONTROL_SOFTWARE: &str = "Software XON/XOFF";
pub(crate) const FLOW_CONTROL_HARDWARE: &str = "Hardware RTS/CTS";
pub(crate) const AVAILABLE_FLOWS: &[&str] = &[
    FLOW_CONTROL_NONE,
    FLOW_CONTROL_SOFTWARE,
    FLOW_CONTROL_HARDWARE,
];
pub(crate) const SERIALPORT_READ_TIMEOUT_MS: u64 = 1000;
pub(crate) const CONNECTION_HISTORY_FILENAME: &str = "connection_history.yaml";
pub(crate) const MAX_CONNECTION_HISTORY: i32 = 15;

// Tracking Signals Tab constants.
pub(crate) const NUM_COLORS: u8 = 37;
pub(crate) const TRK_RATE: f64 = 2.0;
pub(crate) const GLO_SLOT_SAT_MAX: u8 = 90;
pub(crate) const GLO_FCN_OFFSET: i16 = 8;
pub(crate) const SBAS_NEG_OFFSET: i16 = 120;
pub(crate) const QZSS_NEG_OFFSET: i16 = 193;
pub(crate) const TRACKING_UPDATE_PERIOD: f64 = 0.2;
pub(crate) const CHART_XMIN_OFFSET_NO_TRACKING: f64 = -45.0;
pub(crate) const CHART_XMIN_OFFSET_TRACKING: f64 = -95.0;

pub(crate) const SHOW_LEGEND: &str = "Show Legend";

// Advanced Magnetometer Tab.
pub(crate) const MAGNETOMETER_Y_AXIS_PADDING_MULTIPLIER: f64 = 0.25;

// Baseline Tab.
pub const BASELINE_DIRECTION_MAX: f64 = 1.0;
pub const BASELINE_DIRECTION_MIN: f64 = -1.0;

pub const N_FLOAT: &str = "n_float";
pub const N_FIXED: &str = "n_fixed";
pub const N_DGNSS: &str = "n_dgnss";
pub const E_FLOAT: &str = "e_float";
pub const E_FIXED: &str = "e_fixed";
pub const E_DGNSS: &str = "e_dgnss";
pub const N: &str = "N";
pub const E: &str = "E";
pub const D: &str = "D";
pub const DIST: &str = "Dist.";
pub const FLAGS: &str = "Flags";
pub const MODE: &str = "Mode";
pub const HEADING: &str = "Heading";

pub const BASELINE_DATA_KEYS: &[&str] = &[N_FLOAT, N_FIXED, N_DGNSS, E_FLOAT, E_FIXED, E_DGNSS];

pub const BASELINE_TABLE_KEYS: &[&str] = &[
    GPS_WEEK, GPS_TOW, GPS_TIME, UTC_TIME, UTC_SRC, N, E, D, HORIZ_ACC, VERT_ACC, DIST, SATS_USED,
    FLAGS, MODE, HEADING, CORR_AGE_S,
];

// Solution Table.
<<<<<<< HEAD
pub const PLOT_HISTORY_MAX: usize = 1000;
pub const DILUTION_OF_PRECISION_UNITS: f64 = 0.01;
pub const NUM_GNSS_MODES: usize = 6;
pub const LAT_MAX: f64 = 90_f64;
pub const LAT_MIN: f64 = -90_f64;
pub const LON_MAX: f64 = 180_f64;
pub const LON_MIN: f64 = -180_f64;
pub const DEGREES: &str = "degrees";
pub const METERS: &str = "meters";
pub const NO_FIX_LABEL: &str = "No Fix";
pub const SPP_LABEL: &str = "SPP";
pub const DGNSS_LABEL: &str = "DGPS";
pub const FLOAT_LABEL: &str = "RTK Float";
pub const FIXED_LABEL: &str = "RTK Fixed";
pub const DR_LABEL: &str = "DR";
pub const SBAS_LABEL: &str = "SBAS";

pub const NO_FIX: &str = "No Fix";
pub const SPP: &str = "SPP";
pub const DGNSS: &str = "DGPS";
pub const RTK: &str = "RTK";
pub const FLOAT: &str = "Float RTK";
pub const FIXED: &str = "Fixed RTK";
pub const DR: &str = "Dead Reckoning";
pub const SBAS: &str = "SBAS";
pub const NO_FIX_COLOR: &str = "#FFFFFF";
pub const SPP_COLOR: &str = "#0000FF";
pub const DGNSS_COLOR: &str = "#00B3FF";
pub const FLOAT_COLOR: &str = "#BF00BF";
pub const FIXED_COLOR: &str = "#FFA500";
pub const DR_COLOR: &str = "#000000";
pub const SBAS_COLOR: &str = "#00FF00";

pub const LAT_SPP: &str = "lat_SPP";
pub const LNG_SPP: &str = "lng_SPP";
pub const ALT_SPP: &str = "alt_SPP";
pub const LAT_DGNSS: &str = "lat_DGPS";
pub const LNG_DGNSS: &str = "lng_DGPS";
pub const ALT_DGNSS: &str = "alt_DGPS";
pub const LAT_FLOAT: &str = "lat_Float RTK";
pub const LNG_FLOAT: &str = "lng_Float RTK";
pub const ALT_FLOAT: &str = "alt_Float RTK";
pub const LAT_FIXED: &str = "lat_Fixed RTK";
pub const LNG_FIXED: &str = "lng_Fixed RTK";
pub const ALT_FIXED: &str = "alt_Fixed RTK";
pub const LAT_DR: &str = "lat_Dead Reckoning";
pub const LNG_DR: &str = "lng_Dead Reckoning";
pub const ALT_DR: &str = "alt_Dead Reckoning";
pub const LAT_SBAS: &str = "lat_SBAS";
pub const LNG_SBAS: &str = "lng_SBAS";
pub const ALT_SBAS: &str = "alt_SBAS";

pub const SOLUTION_DATA_KEYS: &[&str] = &[
=======
pub(crate) const PLOT_HISTORY_MAX: usize = 1000;
pub(crate) const DILUTION_OF_PRECISION_UNITS: f64 = 0.01;
pub(crate) const NUM_GNSS_MODES: usize = 6;
pub(crate) const LAT_MAX: f64 = 90_f64;
pub(crate) const LAT_MIN: f64 = -90_f64;
pub(crate) const LON_MAX: f64 = 180_f64;
pub(crate) const LON_MIN: f64 = -180_f64;
pub(crate) const DEGREES: &str = "degrees";
pub(crate) const METERS: &str = "meters";
pub(crate) const NO_FIX_LABEL: &str = "No Fix";
pub(crate) const SPP_LABEL: &str = "SPP";
pub(crate) const DGNSS_LABEL: &str = "DGPS";
pub(crate) const FLOAT_LABEL: &str = "RTK float";
pub(crate) const FIXED_LABEL: &str = "RTK fixed";
pub(crate) const DR_LABEL: &str = "DR";
pub(crate) const SBAS_LABEL: &str = "SBAS";

pub(crate) const NO_FIX: &str = "No Fix";
pub(crate) const SPP: &str = "SPP";
pub(crate) const DGNSS: &str = "DGPS";
pub(crate) const RTK: &str = "RTK";
pub(crate) const FLOAT: &str = "Float RTK";
pub(crate) const FIXED: &str = "Fixed RTK";
pub(crate) const DR: &str = "Dead Reckoning";
pub(crate) const SBAS: &str = "SBAS";
pub(crate) const NO_FIX_COLOR: &str = "#FFFFFF";
pub(crate) const SPP_COLOR: &str = "#0000FF";
pub(crate) const DGNSS_COLOR: &str = "#00B3FF";
pub(crate) const FLOAT_COLOR: &str = "#BF00BF";
pub(crate) const FIXED_COLOR: &str = "#FFA500";
pub(crate) const DR_COLOR: &str = "#000000";
pub(crate) const SBAS_COLOR: &str = "#00FF00";

pub(crate) const LAT_SPP: &str = "lat_SPP";
pub(crate) const LNG_SPP: &str = "lng_SPP";
pub(crate) const LAT_DGNSS: &str = "lat_DGPS";
pub(crate) const LNG_DGNSS: &str = "lng_DGPS";
pub(crate) const LAT_FLOAT: &str = "lat_Float RTK";
pub(crate) const LNG_FLOAT: &str = "lng_Float RTK";
pub(crate) const LAT_FIXED: &str = "lat_Fixed RTK";
pub(crate) const LNG_FIXED: &str = "lng_Fixed RTK";
pub(crate) const LAT_DR: &str = "lat_Dead Reckoning";
pub(crate) const LNG_DR: &str = "lng_Dead Reckoning";
pub(crate) const LAT_SBAS: &str = "lat_SBAS";
pub(crate) const LNG_SBAS: &str = "lng_SBAS";

pub(crate) const SOLUTION_DATA_KEYS: &[&str] = &[
>>>>>>> dc1e06f4
    LAT_SPP, LNG_SPP, LAT_DGNSS, LNG_DGNSS, LAT_FLOAT, LNG_FLOAT, LAT_FIXED, LNG_FIXED, LAT_DR,
    LNG_DR, LAT_SBAS, LNG_SBAS,
];

pub(crate) const FACTORY_DEFAULT: &str = "Factory Default";
pub(crate) const NON_VOLATILE_MEMORY: &str = "Non Volatile Memory";
pub(crate) const DECODED_THIS_SESSION: &str = "Decoded this Session";
pub(crate) const UNKNOWN: &str = "Unknown";

pub(crate) const GPS_WEEK: &str = "GPS Week";
pub(crate) const GPS_TOW: &str = "GPS TOW";
pub(crate) const GPS_TIME: &str = "GPS Time";
pub(crate) const UTC_TIME: &str = "UTC Time";
pub(crate) const UTC_SRC: &str = "UTC Src";
pub(crate) const SATS_USED: &str = "Sats Used";
pub(crate) const LAT: &str = "Lat";
pub(crate) const LNG: &str = "Lng";
pub(crate) const HEIGHT: &str = "Height";
pub(crate) const HORIZ_ACC: &str = "Horiz Acc";
pub(crate) const VERT_ACC: &str = "Vert Acc";
pub(crate) const POS_FLAGS: &str = "Pos Flags";
pub(crate) const INS_USED: &str = "INS Used";
pub(crate) const POS_FIX_MODE: &str = "Pos Fix Mode";
pub(crate) const CORR_AGE_S: &str = "Corr. Age [s]";
pub(crate) const VEL_N: &str = "Vel. N";
pub(crate) const VEL_E: &str = "Vel. E";
pub(crate) const VEL_D: &str = "Vel. D";
pub(crate) const VEL_FLAGS: &str = "Vel. Flags";
pub(crate) const PDOP: &str = "PDOP";
pub(crate) const GDOP: &str = "GDOP";
pub(crate) const TDOP: &str = "TDOP";
pub(crate) const HDOP: &str = "HDOP";
pub(crate) const VDOP: &str = "VDOP";
pub(crate) const DOPS_FLAGS: &str = "DOPS Flags";
pub(crate) const INS_STATUS: &str = "INS Status";

pub(crate) const SOLUTION_TABLE_KEYS: &[&str] = &[
    GPS_WEEK,
    GPS_TOW,
    GPS_TIME,
    UTC_TIME,
    UTC_SRC,
    SATS_USED,
    LAT,
    LNG,
    HEIGHT,
    HORIZ_ACC,
    VERT_ACC,
    POS_FLAGS,
    INS_USED,
    POS_FIX_MODE,
    CORR_AGE_S,
    VEL_N,
    VEL_E,
    VEL_D,
    VEL_FLAGS,
    PDOP,
    GDOP,
    TDOP,
    HDOP,
    VDOP,
    DOPS_FLAGS,
    INS_STATUS,
];

// Solution Velocity Tab constants.
pub(crate) const HORIZONTAL_COLOR: &str = "#E41A1C";
pub(crate) const VERTICAL_COLOR: &str = "#377EB8";
pub(crate) const MPS: &str = "m/s";
pub(crate) const MPH: &str = "mph";
pub(crate) const KPH: &str = "kph";
pub(crate) const MPS2MPH: f64 = 2.236934;
pub(crate) const MPS2KPH: f64 = 3.600000;

// Status Bar constants.
pub(crate) const UPDATE_TOLERANCE_SECONDS: f64 = 1.2;
pub(crate) const UNKNOWN_ERROR: &str = "Unk Error";
pub(crate) const UNKNOWN_ERROR_SHORT: &str = "unk";
pub(crate) const ODO_POSTFIX: &str = "+Odo";
pub(crate) const INS_POSTFIX: &str = "+INS";<|MERGE_RESOLUTION|>--- conflicted
+++ resolved
@@ -61,22 +61,22 @@
 pub(crate) const MAGNETOMETER_Y_AXIS_PADDING_MULTIPLIER: f64 = 0.25;
 
 // Baseline Tab.
-pub const BASELINE_DIRECTION_MAX: f64 = 1.0;
-pub const BASELINE_DIRECTION_MIN: f64 = -1.0;
-
-pub const N_FLOAT: &str = "n_float";
-pub const N_FIXED: &str = "n_fixed";
-pub const N_DGNSS: &str = "n_dgnss";
-pub const E_FLOAT: &str = "e_float";
-pub const E_FIXED: &str = "e_fixed";
-pub const E_DGNSS: &str = "e_dgnss";
-pub const N: &str = "N";
-pub const E: &str = "E";
-pub const D: &str = "D";
-pub const DIST: &str = "Dist.";
-pub const FLAGS: &str = "Flags";
-pub const MODE: &str = "Mode";
-pub const HEADING: &str = "Heading";
+pub (crate)const BASELINE_DIRECTION_MAX: f64 = 1.0;
+pub (crate)const BASELINE_DIRECTION_MIN: f64 = -1.0;
+
+pub (crate)const N_FLOAT: &str = "n_float";
+pub (crate)const N_FIXED: &str = "n_fixed";
+pub (crate)const N_DGNSS: &str = "n_dgnss";
+pub (crate)const E_FLOAT: &str = "e_float";
+pub (crate)const E_FIXED: &str = "e_fixed";
+pub (crate)const E_DGNSS: &str = "e_dgnss";
+pub (crate)const N: &str = "N";
+pub (crate)const E: &str = "E";
+pub (crate)const D: &str = "D";
+pub (crate)const DIST: &str = "Dist.";
+pub (crate)const FLAGS: &str = "Flags";
+pub (crate)const MODE: &str = "Mode";
+pub (crate)const HEADING: &str = "Heading";
 
 pub const BASELINE_DATA_KEYS: &[&str] = &[N_FLOAT, N_FIXED, N_DGNSS, E_FLOAT, E_FIXED, E_DGNSS];
 
@@ -86,61 +86,6 @@
 ];
 
 // Solution Table.
-<<<<<<< HEAD
-pub const PLOT_HISTORY_MAX: usize = 1000;
-pub const DILUTION_OF_PRECISION_UNITS: f64 = 0.01;
-pub const NUM_GNSS_MODES: usize = 6;
-pub const LAT_MAX: f64 = 90_f64;
-pub const LAT_MIN: f64 = -90_f64;
-pub const LON_MAX: f64 = 180_f64;
-pub const LON_MIN: f64 = -180_f64;
-pub const DEGREES: &str = "degrees";
-pub const METERS: &str = "meters";
-pub const NO_FIX_LABEL: &str = "No Fix";
-pub const SPP_LABEL: &str = "SPP";
-pub const DGNSS_LABEL: &str = "DGPS";
-pub const FLOAT_LABEL: &str = "RTK Float";
-pub const FIXED_LABEL: &str = "RTK Fixed";
-pub const DR_LABEL: &str = "DR";
-pub const SBAS_LABEL: &str = "SBAS";
-
-pub const NO_FIX: &str = "No Fix";
-pub const SPP: &str = "SPP";
-pub const DGNSS: &str = "DGPS";
-pub const RTK: &str = "RTK";
-pub const FLOAT: &str = "Float RTK";
-pub const FIXED: &str = "Fixed RTK";
-pub const DR: &str = "Dead Reckoning";
-pub const SBAS: &str = "SBAS";
-pub const NO_FIX_COLOR: &str = "#FFFFFF";
-pub const SPP_COLOR: &str = "#0000FF";
-pub const DGNSS_COLOR: &str = "#00B3FF";
-pub const FLOAT_COLOR: &str = "#BF00BF";
-pub const FIXED_COLOR: &str = "#FFA500";
-pub const DR_COLOR: &str = "#000000";
-pub const SBAS_COLOR: &str = "#00FF00";
-
-pub const LAT_SPP: &str = "lat_SPP";
-pub const LNG_SPP: &str = "lng_SPP";
-pub const ALT_SPP: &str = "alt_SPP";
-pub const LAT_DGNSS: &str = "lat_DGPS";
-pub const LNG_DGNSS: &str = "lng_DGPS";
-pub const ALT_DGNSS: &str = "alt_DGPS";
-pub const LAT_FLOAT: &str = "lat_Float RTK";
-pub const LNG_FLOAT: &str = "lng_Float RTK";
-pub const ALT_FLOAT: &str = "alt_Float RTK";
-pub const LAT_FIXED: &str = "lat_Fixed RTK";
-pub const LNG_FIXED: &str = "lng_Fixed RTK";
-pub const ALT_FIXED: &str = "alt_Fixed RTK";
-pub const LAT_DR: &str = "lat_Dead Reckoning";
-pub const LNG_DR: &str = "lng_Dead Reckoning";
-pub const ALT_DR: &str = "alt_Dead Reckoning";
-pub const LAT_SBAS: &str = "lat_SBAS";
-pub const LNG_SBAS: &str = "lng_SBAS";
-pub const ALT_SBAS: &str = "alt_SBAS";
-
-pub const SOLUTION_DATA_KEYS: &[&str] = &[
-=======
 pub(crate) const PLOT_HISTORY_MAX: usize = 1000;
 pub(crate) const DILUTION_OF_PRECISION_UNITS: f64 = 0.01;
 pub(crate) const NUM_GNSS_MODES: usize = 6;
@@ -153,8 +98,8 @@
 pub(crate) const NO_FIX_LABEL: &str = "No Fix";
 pub(crate) const SPP_LABEL: &str = "SPP";
 pub(crate) const DGNSS_LABEL: &str = "DGPS";
-pub(crate) const FLOAT_LABEL: &str = "RTK float";
-pub(crate) const FIXED_LABEL: &str = "RTK fixed";
+pub(crate) const FLOAT_LABEL: &str = "RTK Float";
+pub(crate) const FIXED_LABEL: &str = "RTK Fixed";
 pub(crate) const DR_LABEL: &str = "DR";
 pub(crate) const SBAS_LABEL: &str = "SBAS";
 
@@ -188,7 +133,6 @@
 pub(crate) const LNG_SBAS: &str = "lng_SBAS";
 
 pub(crate) const SOLUTION_DATA_KEYS: &[&str] = &[
->>>>>>> dc1e06f4
     LAT_SPP, LNG_SPP, LAT_DGNSS, LNG_DGNSS, LAT_FLOAT, LNG_FLOAT, LAT_FIXED, LNG_FIXED, LAT_DR,
     LNG_DR, LAT_SBAS, LNG_SBAS,
 ];
