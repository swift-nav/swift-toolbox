use crate::types::{ArcBool, Result};
use crate::utils::pythonhome_dir;
use anyhow::Context;
use crossbeam::channel::Receiver;
use log::error;
use std::io::Write;
use std::process::{Command, Stdio};
use std::{fs, io, thread};

pub struct MessageConverter {
    in_rx: Receiver<Vec<u8>>,
    running: ArcBool,
    binary_path: String,
}

impl MessageConverter {
    pub fn new(in_rx: Receiver<Vec<u8>>, binary_path: String) -> Self {
        Self {
            in_rx,
            running: ArcBool::new(),
            binary_path,
        }
    }

    pub fn start<W: Write + Send + 'static>(&mut self, out: W) -> Result<()> {
        self.running.set(true);
        if self.binary_path.is_empty() {
            return self.output_rtcm(out);
        }
        let path = self.binary_path.clone();
        let meta = fs::metadata(&path);
        match meta {
            Ok(meta) => {
                if meta.is_file() {
                    self.output_sbp(out, &path)
                } else {
                    error!("error rtcm converter path is not a file, defaulting to send RTCM");
                    self.output_rtcm(out)
                }
            }
            _ => {
                error!("error in opening rtcm converter path, defaulting to send RTCM");
                self.output_rtcm(out)
            }
        }
    }

    /// Just redirects directly to writer
    fn output_rtcm<W: Write + Send + 'static>(&mut self, mut out: W) -> Result<()> {
        let in_rx = self.in_rx.clone();
        let running = self.running.clone();
        thread::spawn(move || loop {
            if !running.get() {
                break;
            }
            if let Ok(data) = in_rx.try_recv() {
                if let Err(e) = out.write(&data) {
                    error!("failed to write to device {e}");
                }
            }
        });
        Ok(())
    }

    /// Runs rtcm3tosbp converter
<<<<<<< HEAD
    fn output_sbp<W: Write + Send + 'static>(&mut self, mut out: W, path: &str) -> Result<()> {
        let mut child = if cfg!(target_os = "windows") {
            let mut cmd = Command::new("cmd");
            cmd.args(["/C", path]);
            cmd
        } else {
            let mut cmd = Command::new("sh");
            cmd.args(["-c", path]);
=======
    fn output_sbp<W: Write + Send + 'static>(&mut self, mut out: W) -> Result<()> {
        let mut child = if cfg!(target_os = "windows") {
            let mut cmd = Command::new("cmd");
            let rtcm = pythonhome_dir()?
                .join("binaries")
                .join("win")
                .join("rtcm3tosbp.exe")
                .to_string_lossy()
                .to_string();
            cmd.args(["/C", &rtcm]);
            cmd
        } else if cfg!(target_os = "macos") {
            let mut cmd = Command::new("sh");
            let rtcm = pythonhome_dir()?
                .join("binaries")
                .join("mac")
                .join("rtcm3tosbp")
                .to_string_lossy()
                .to_string();
            cmd.args(["-c", &rtcm]);
            cmd
        } else {
            let mut cmd = Command::new("sh");
            let rtcm = pythonhome_dir()?
                .join("binaries")
                .join("linux")
                .join("rtcm3tosbp")
                .to_string_lossy()
                .to_string();
            cmd.args(["-c", &rtcm]);
>>>>>>> dfd80013
            cmd
        };
        let mut child = child
            .stdin(Stdio::piped())
            .stdout(Stdio::piped())
            .stderr(Stdio::null())
            .spawn()
            .context("rtcm converter process failed")?;

        let mut child_in = child.stdin.take().context("rtcm3tosbp stdin missing")?;
        let mut child_out = child.stdout.take().context("rtcm3tosbp stdout missing")?;
        let in_rx = self.in_rx.clone();

        thread::spawn(move || {
            if let Err(e) = io::copy(&mut child_out, &mut out) {
                error!("failed to write to device {e}");
            }
        });
        thread::spawn(move || {
            while let Ok(data) = in_rx.recv() {
                if let Err(e) = child_in.write_all(&data) {
                    error!("failed to write to rtcm3tosbp {e}")
                }
            }
        });
        let running = self.running.clone();
        thread::spawn(move || {
            while let Ok(None) = child.try_wait() {
                if !running.get() {
                    let _ = child.kill();
                    break;
                }
            }
        });
        Ok(())
    }

    pub fn stop(&mut self) {
        self.running.set(false);
    }
}<|MERGE_RESOLUTION|>--- conflicted
+++ resolved
@@ -63,7 +63,6 @@
     }
 
     /// Runs rtcm3tosbp converter
-<<<<<<< HEAD
     fn output_sbp<W: Write + Send + 'static>(&mut self, mut out: W, path: &str) -> Result<()> {
         let mut child = if cfg!(target_os = "windows") {
             let mut cmd = Command::new("cmd");
@@ -72,38 +71,6 @@
         } else {
             let mut cmd = Command::new("sh");
             cmd.args(["-c", path]);
-=======
-    fn output_sbp<W: Write + Send + 'static>(&mut self, mut out: W) -> Result<()> {
-        let mut child = if cfg!(target_os = "windows") {
-            let mut cmd = Command::new("cmd");
-            let rtcm = pythonhome_dir()?
-                .join("binaries")
-                .join("win")
-                .join("rtcm3tosbp.exe")
-                .to_string_lossy()
-                .to_string();
-            cmd.args(["/C", &rtcm]);
-            cmd
-        } else if cfg!(target_os = "macos") {
-            let mut cmd = Command::new("sh");
-            let rtcm = pythonhome_dir()?
-                .join("binaries")
-                .join("mac")
-                .join("rtcm3tosbp")
-                .to_string_lossy()
-                .to_string();
-            cmd.args(["-c", &rtcm]);
-            cmd
-        } else {
-            let mut cmd = Command::new("sh");
-            let rtcm = pythonhome_dir()?
-                .join("binaries")
-                .join("linux")
-                .join("rtcm3tosbp")
-                .to_string_lossy()
-                .to_string();
-            cmd.args(["-c", &rtcm]);
->>>>>>> dfd80013
             cmd
         };
         let mut child = child
