--- conflicted
+++ resolved
@@ -197,10 +197,7 @@
         statusBarStatus @19 :StatusBarStatus;
         loggingBarFront @20 :LoggingBarFront;
         loggingBarStatus @21 :LoggingBarStatus;
-<<<<<<< HEAD
-        advancedInsStatus @22 :AdvancedInsStatus;
-=======
         logLevelFront @22 :LogLevelFront;
->>>>>>> ba7b25cb
+        advancedInsStatus @23 :AdvancedInsStatus;
     }
 }