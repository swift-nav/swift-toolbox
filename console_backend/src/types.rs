--- conflicted
+++ resolved
@@ -144,17 +144,13 @@
                 println!("Opened file successfully!");
                 let shared_state_clone_ = shared_state.clone();
                 let messages = sbp::iter_messages(stream);
-<<<<<<< HEAD
                 connected_frontend(&mut client_send.clone());
-                process_messages(messages, shared_state_clone_, client_send.clone());
-=======
                 process_messages(
                     messages,
                     shared_state_clone_,
                     client_send.clone(),
                     RealtimeDelay::On,
                 );
->>>>>>> ee3491a7
                 if close_when_done {
                     close_frontend(&mut client_send.clone());
                 }
@@ -186,17 +182,13 @@
             if let Ok(stream) = TcpStream::connect(host_port.clone()) {
                 info!("Connected to the server {}!", host_port);
                 let messages = sbp::iter_messages(stream);
-<<<<<<< HEAD
                 connected_frontend(&mut client_send.clone());
-                process_messages(messages, shared_state_clone, client_send);
-=======
                 process_messages(
                     messages,
                     shared_state_clone,
                     client_send,
                     RealtimeDelay::Off,
                 );
->>>>>>> ee3491a7
             } else {
                 warn!("Couldn't connect to server...");
             }
@@ -226,7 +218,6 @@
         self.connection_join();
         let handle = thread::spawn(move || {
             let shared_state_clone = shared_state.clone();
-<<<<<<< HEAD
             match from_flowcontrol_str(&flow) {
                 Ok(flow) => {
                     match serialport::new(&device, baudrate)
@@ -238,27 +229,15 @@
                             println!("Connected to serialport {}.", device);
                             let messages = sbp::iter_messages(port);
                             connected_frontend(&mut client_send.clone());
-                            process_messages(messages, shared_state_clone, client_send);
+                            process_messages(
+                                messages,
+                                shared_state_clone,
+                                client_send,
+                                RealtimeDelay::Off,
+                            );
                         }
                         Err(e) => eprintln!("Unable to connect to serialport: {}", e),
                     }
-=======
-            let flow = from_flowcontrol_str(&flow);
-            match serialport::new(&device, baudrate)
-                .flow_control(flow)
-                .timeout(Duration::from_millis(SERIALPORT_READ_TIMEOUT_MS))
-                .open()
-            {
-                Ok(port) => {
-                    println!("Connected to serialport {}.", device);
-                    let messages = sbp::iter_messages(port);
-                    process_messages(
-                        messages,
-                        shared_state_clone,
-                        client_send,
-                        RealtimeDelay::Off,
-                    );
->>>>>>> ee3491a7
                 }
                 Err(e) => eprintln!("{}", e),
             }
