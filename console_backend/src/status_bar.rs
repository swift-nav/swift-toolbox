--- conflicted
+++ resolved
@@ -172,22 +172,15 @@
         status_bar_status.set_ins(&sb_update.ins_status);
         status_bar_status.set_data_rate(sb_update.data_rate);
         status_bar_status.set_solid_connection(sb_update.solid_connection);
-<<<<<<< HEAD
-        status_bar_status.set_title(&format!(
-            "{} Swift Console {}",
-            sb_update.port, sb_update.version
-        ));
-        status_bar_status.set_ntrip_upload(sb_update.ntrip_upload_bytes);
-        status_bar_status.set_ntrip_download(sb_update.ntrip_download_bytes);
-        status_bar_status.set_ntrip_connected(sb_update.ntrip_connected);
-=======
         let port = if sb_update.port.is_empty() {
             "".to_string()
         } else {
             sb_update.port + " - "
         };
         status_bar_status.set_title(&format!("{}Swift Console {}", port, sb_update.version));
->>>>>>> 1dd17d05
+        status_bar_status.set_ntrip_upload(sb_update.ntrip_upload_bytes);
+        status_bar_status.set_ntrip_download(sb_update.ntrip_download_bytes);
+        status_bar_status.set_ntrip_connected(sb_update.ntrip_connected);
         client_sender.send_data(serialize_capnproto_builder(builder));
     }
 
