import "../Constants"
import QtCharts 2.15
import QtQuick 2.15
import QtQuick.Controls 2.12
import QtQuick.Layouts 1.15
import SwiftConsole 1.0

Item {
    id: solutionPositionTab

    property variant available_units: []
    property variant cur_scatters: []
    property variant scatters: []
    property variant lines: []
    property variant labels: []
    property variant colors: []

    width: parent.width
    height: parent.height
    Component.onCompleted: {
    }

    SolutionPositionPoints {
        id: solutionPositionPoints
    }

    Rectangle {
        id: solutionPositionArea

        width: parent.width
        height: parent.height

        ColumnLayout {
            id: solutionPositionAreaRowLayout

            anchors.fill: parent
            width: parent.width
            height: parent.height
            spacing: Constants.solutionPosition.navBarSpacing

            ButtonGroup {
                id: solutionButtonGroup

                exclusive: false
            }

            RowLayout {
                Layout.alignment: Qt.AlignLeft
                Layout.leftMargin: Constants.solutionPosition.navBarMargin

                Button {
                    id: solutionPauseButton

                    ButtonGroup.group: solutionButtonGroup
                    Layout.preferredWidth: parent.width * Constants.solutionPosition.navBarButtonProportionOfParent
                    text: "| |"
                    ToolTip.visible: hovered
                    ToolTip.text: "Pause"
                    checkable: true
                    onClicked: data_model.solution_position([solutionButtonGroup.buttons[3].checked, solutionButtonGroup.buttons[2].pressed, solutionButtonGroup.buttons[1].checked, solutionButtonGroup.buttons[0].checked])
                }

                Button {
                    id: solutionClearButton

                    ButtonGroup.group: solutionButtonGroup
                    Layout.preferredWidth: parent.width * Constants.solutionPosition.navBarButtonProportionOfParent
                    text: " X "
                    ToolTip.visible: hovered
                    ToolTip.text: "Clear"
                    onPressed: data_model.solution_position([solutionButtonGroup.buttons[3].checked, solutionButtonGroup.buttons[2].pressed, solutionButtonGroup.buttons[1].checked, solutionButtonGroup.buttons[0].checked])
                }

                Button {
                    id: solutionZoomAllButton

                    ButtonGroup.group: solutionButtonGroup
                    Layout.preferredWidth: parent.width * Constants.solutionPosition.navBarButtonProportionOfParent
                    text: "[ ]"
                    ToolTip.visible: hovered
                    ToolTip.text: "Zoom All"
                    checkable: true
                    onClicked: data_model.solution_position([solutionButtonGroup.buttons[3].checked, solutionButtonGroup.buttons[2].pressed, solutionButtonGroup.buttons[1].checked, solutionButtonGroup.buttons[0].checked])
                }

                Button {
                    id: solutionCenterButton

                    ButtonGroup.group: solutionButtonGroup
                    Layout.preferredWidth: parent.width * Constants.solutionPosition.navBarButtonProportionOfParent
                    text: "(><)"
                    ToolTip.visible: hovered
                    ToolTip.text: "Center On Solution"
                    checkable: true
                    onClicked: data_model.solution_position([solutionButtonGroup.buttons[3].checked, solutionButtonGroup.buttons[2].pressed, solutionButtonGroup.buttons[1].checked, solutionButtonGroup.buttons[0].checked])
                }

                Text {
                    text: "Display Units: "
                }

                ComboBox {
                    id: solutionPositionSelectedUnit

                    model: available_units
                    onCurrentIndexChanged: {
                        if (!available_units)
                            return ;

                        data_model.solution_position_unit(available_units[currentIndex]);
                    }
                }

            }

            ChartView {
                id: solutionPositionChart

                Layout.preferredWidth: parent.width
                Layout.preferredHeight: parent.height - Constants.commonChart.heightOffset
                Layout.alignment: Qt.AlignBottom
                Layout.bottomMargin: Constants.commonChart.margin
                Layout.fillHeight: true
                backgroundColor: Constants.commonChart.backgroundColor
                plotAreaColor: Constants.commonChart.areaColor
                legend.visible: false
                antialiasing: true
                Component.onCompleted: {
                }

                Rectangle {
                    id: lineLegend

                    border.color: Constants.commonLegend.borderColor
                    border.width: Constants.commonLegend.borderWidth
                    anchors.top: solutionPositionChart.top
                    anchors.right: solutionPositionChart.right
                    anchors.topMargin: Constants.commonLegend.topMargin
                    anchors.rightMargin: Constants.commonLegend.rightMargin
                    implicitHeight: lineLegendRepeater.height
                    width: lineLegendRepeater.width

                    Column {
                        id: lineLegendRepeater

                        padding: Constants.commonLegend.padding
                        anchors.bottom: lineLegend.bottom

                        Repeater {
                            id: lineLegendRepeaterRows

                            model: labels

                            Row {
                                Text {
                                    id: marker

                                    text: "+ "
                                    font.pointSize: Constants.commonLegend.markerPointSize
                                    font.bold: true
                                    anchors.verticalCenter: parent.verticalCenter
                                    anchors.verticalCenterOffset: Constants.commonLegend.verticalCenterOffset
                                }

                                Text {
                                    id: label

                                    text: modelData
                                    font.pointSize: Constants.commonLegend.labelPointSize
                                    font.bold: true
                                    anchors.verticalCenter: parent.verticalCenter
                                    anchors.verticalCenterOffset: Constants.commonLegend.verticalCenterOffset
                                }

                            }

                        }

                    }

                }

                ValueAxis {
                    id: solutionPositionXAxis

                    titleText: Constants.solutionPosition.xAxisTitleText
                    gridVisible: true
                    lineVisible: true
                    minorGridVisible: true
                    minorGridLineColor: Constants.commonChart.minorGridLineColor
                    gridLineColor: Constants.commonChart.gridLineColor
                    labelsColor: Constants.commonChart.labelsColor

                    labelsFont {
                        pointSize: Constants.commonChart.tickPointSize
                        bold: true
                    }

                }

                ValueAxis {
                    id: solutionPositionYAxis

                    titleText: Constants.solutionPosition.yAxisTitleText
                    gridVisible: true
                    lineVisible: true
                    minorGridVisible: true
                    minorGridLineColor: Constants.commonChart.minorGridLineColor
                    gridLineColor: Constants.commonChart.gridLineColor
                    labelsColor: Constants.commonChart.labelsColor

                    labelsFont {
                        pointSize: Constants.commonChart.tickPointSize
                        bold: true
                    }

                }

                Timer {
                    interval: Constants.currentRefreshRate
                    running: true
                    repeat: true
                    onTriggered: {
                        if (!solutionTab.visible)
                            return ;

                        solution_position_model.fill_console_points(solutionPositionPoints);
                        if (!solutionPositionPoints.points.length)
                            return ;

                        var points = solutionPositionPoints.points;
                        labels = solutionPositionPoints.labels;
                        if (colors != solutionPositionPoints.colors)
                            colors = solutionPositionPoints.colors;

                        for (var idx in colors) {
                            if (lineLegendRepeaterRows.itemAt(idx))
                                lineLegendRepeaterRows.itemAt(idx).children[0].color = colors[idx];

                        }
                        if (labels != solutionPositionPoints.labels)
                            labels = solutionPositionPoints.labels;

                        if (available_units != solutionPositionPoints.available_units)
                            available_units = solutionPositionPoints.available_units;

                        if (!lines.length || !scatters.length || !cur_scatters.length) {
                            for (var idx in labels) {
                                var cur_scatter = solutionPositionChart.createSeries(ChartView.SeriesTypeScatter, labels[idx] + "cur-scatter", solutionPositionXAxis, solutionPositionYAxis);
                                cur_scatter.color = colors[idx];
                                cur_scatter.markerSize = Constants.commonChart.currentSolutionMarkerSize;
                                var scatter = solutionPositionChart.createSeries(ChartView.SeriesTypeScatter, labels[idx] + "scatter", solutionPositionXAxis, solutionPositionYAxis);
                                scatter.color = colors[idx];
                                scatter.markerSize = Constants.commonChart.solutionMarkerSize;
                                var line = solutionPositionChart.createSeries(ChartView.SeriesTypeLine, labels[idx], solutionPositionXAxis, solutionPositionYAxis);
                                line.color = colors[idx];
<<<<<<< HEAD
                                line.width = 0.2;
                                line.useOpenGL = true; // [CPP-93] Invesigate usage of `useOpenGL` in plots
                                scatter.useOpenGL = true; // [CPP-93] Invesigate usage of `useOpenGL` in plots
=======
                                line.width = Constants.commonChart.solutionLineWidth;
                                // line.useOpenGL = true; // [CPP-93] Invesigate usage of `useOpenGL` in plots
                                // scatter.useOpenGL = true; // [CPP-93] Invesigate usage of `useOpenGL` in plots
>>>>>>> bfc32e0d
                                lines.push(line);
                                scatters.push(scatter);
                                cur_scatters.push(cur_scatter);
                            }
                        }
                        var combined = [lines, scatters, cur_scatters];
                        solutionPositionPoints.fill_series(combined);
                        if (solutionPositionYAxis.min != solutionPositionPoints.lat_min_ || solutionPositionYAxis.max != solutionPositionPoints.lat_max_) {
                            solutionPositionYAxis.min = solutionPositionPoints.lat_min_;
                            solutionPositionYAxis.max = solutionPositionPoints.lat_max_;
                        }
                        if (solutionPositionXAxis.min != solutionPositionPoints.lon_min_ || solutionPositionXAxis.max != solutionPositionPoints.lon_max_) {
                            solutionPositionXAxis.min = solutionPositionPoints.lon_min_;
                            solutionPositionXAxis.max = solutionPositionPoints.lon_max_;
                        }
                    }
                }

            }

        }

    }

}<|MERGE_RESOLUTION|>--- conflicted
+++ resolved
@@ -254,15 +254,9 @@
                                 scatter.markerSize = Constants.commonChart.solutionMarkerSize;
                                 var line = solutionPositionChart.createSeries(ChartView.SeriesTypeLine, labels[idx], solutionPositionXAxis, solutionPositionYAxis);
                                 line.color = colors[idx];
-<<<<<<< HEAD
-                                line.width = 0.2;
-                                line.useOpenGL = true; // [CPP-93] Invesigate usage of `useOpenGL` in plots
-                                scatter.useOpenGL = true; // [CPP-93] Invesigate usage of `useOpenGL` in plots
-=======
                                 line.width = Constants.commonChart.solutionLineWidth;
-                                // line.useOpenGL = true; // [CPP-93] Invesigate usage of `useOpenGL` in plots
-                                // scatter.useOpenGL = true; // [CPP-93] Invesigate usage of `useOpenGL` in plots
->>>>>>> bfc32e0d
+                                line.useOpenGL = true;
+                                scatter.useOpenGL = true;
                                 lines.push(line);
                                 scatters.push(scatter);
                                 cur_scatters.push(cur_scatter);
